--- conflicted
+++ resolved
@@ -51,14 +51,9 @@
         self.__bacnet_core_thread.start()
         self.__stopped = False
         self.__config_devices = self.__config["devices"]
-<<<<<<< HEAD
-        self.default_converters = {"uplink_converter": TBModuleLoader.import_module(self._connector_type, "BACnetUplinkConverter"),
-                                     "downlink_converter": TBModuleLoader.import_module(self._connector_type, "BACnetDownlinkConverter")}
-=======
         self.default_converters = {
             "uplink_converter": TBModuleLoader.import_module(self.__connector_type, "BACnetUplinkConverter"),
             "downlink_converter": TBModuleLoader.import_module(self.__connector_type, "BACnetDownlinkConverter")}
->>>>>>> 4d74282f
         self.__request_functions = {"writeProperty": self._application.do_write_property,
                                     "readProperty": self._application.do_read_property,
                                     "risingEdge": self._application.do_binary_rising_edge}
@@ -236,13 +231,9 @@
             for datatype_config in device.get(datatype, []):
                 try:
                     for converter_type in self.default_converters:
-<<<<<<< HEAD
-                        converter_object = self.default_converters[converter_type] if datatype_config.get("class") is None else TBModuleLoader.import_module(self._connector_type, device.get("class"))
-=======
                         converter_object = self.default_converters[converter_type] if datatype_config.get(
                             "class") is None else TBModuleLoader.import_module(self.__connector_type,
                                                                                device.get("class"))
->>>>>>> 4d74282f
                         datatype_config[converter_type] = converter_object(device)
                 except Exception as e:
                     log.exception(e)
