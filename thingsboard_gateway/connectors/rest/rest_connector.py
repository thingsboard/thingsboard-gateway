--- conflicted
+++ resolved
@@ -1,4 +1,5 @@
 from thingsboard_gateway.connectors.connector import Connector, log
+from thingsboard_gateway.connectors.mqtt.json_mqtt_uplink_converter import JsonMqttUplinkConverter
 from threading import Thread
 from random import choice
 from string import ascii_lowercase
@@ -9,11 +10,6 @@
 from thingsboard_gateway.connectors.rest.rest_converter import RestConverter
 
 
-<<<<<<< HEAD
-class RESTConnector(Connector, Thread):
-    _app = None
-
-=======
 '''
 
 url: http://127.0.0.1/test_device
@@ -56,7 +52,8 @@
 
 
 class HttpConnector(Connector, Thread):
->>>>>>> 4ba232d0
+    _app = None
+
     def __init__(self, gateway, config, connector_type):
         super().__init__()
         self.__log = log
@@ -154,5 +151,4 @@
         pass
 
     def server_side_rpc_handler(self, content):
-        pass
-
+        pass