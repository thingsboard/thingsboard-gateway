#     Copyright 2025. ThingsBoard
#
#     Licensed under the Apache License, Version 2.0 (the "License");
#     you may not use this file except in compliance with the License.
#     You may obtain a copy of the License at
#
#         http://www.apache.org/licenses/LICENSE-2.0
#
#     Unless required by applicable law or agreed to in writing, software
#     distributed under the License is distributed on an "AS IS" BASIS,
#     WITHOUT WARRANTIES OR CONDITIONS OF ANY KIND, either express or implied.
#     See the License for the specific language governing permissions and
#     limitations under the License.

import random
import socket
import ssl
import string
from queue import Queue, Empty
from re import fullmatch, match, search
from threading import Thread, Event
from time import sleep, time

import orjson

from thingsboard_gateway.connectors.mqtt.backward_compatibility_adapter import BackwardCompatibilityAdapter
from thingsboard_gateway.gateway.constant_enums import Status
from thingsboard_gateway.connectors.connector import Connector
from thingsboard_gateway.connectors.mqtt.mqtt_decorators import CustomCollectStatistics
from thingsboard_gateway.gateway.constants import DATA_RETRIEVING_STARTED, CONVERTED_TS_PARAMETER
from thingsboard_gateway.gateway.entities.converted_data import ConvertedData
from thingsboard_gateway.gateway.statistics.decorators import CollectAllReceivedBytesStatistics
from thingsboard_gateway.tb_utility.tb_loader import TBModuleLoader
from thingsboard_gateway.tb_utility.tb_utility import TBUtility
from thingsboard_gateway.gateway.statistics.statistics_service import StatisticsService
from thingsboard_gateway.tb_utility.tb_logger import init_logger

try:
    from paho.mqtt.client import Client, Properties
    from paho.mqtt.packettypes import PacketTypes
except ImportError:
    print("paho-mqtt library not found")
    TBUtility.install_package("paho-mqtt")
    from paho.mqtt.client import Client, Properties
    from paho.mqtt.packettypes import PacketTypes

from paho.mqtt.client import MQTTv31, MQTTv311, MQTTv5


MQTT_VERSIONS = {
    3: MQTTv31,
    4: MQTTv311,
    5: MQTTv5
}

RESULT_CODES_V3 = {
    1: "Connection rejected for unsupported protocol version",
    2: "Connection rejected for rejected client ID",
    3: "Connection rejected for unavailable server",
    4: "Connection rejected for damaged username or password",
    5: "Connection rejected for unauthorized",
}

RESULT_CODES_V5 = {
    4:   "Disconnect with Will Message",
    16:  "No matching subscribers",
    17:  "No subscription existed",
    128: "Unspecified error",
    129: "Malformed Packet",
    130: "Protocol Error",
    131: "Implementation specific error",
    132: "Unsupported Protocol Version",
    133: "Client Identifier not valid",
    134: "Bad User Name or Password",
    135: "Not authorized",
    136: "Server unavailable",
    137: "Server busy",
    138: "Banned",
    139: "Server shutting down",
    140: "Bad authentication method",
    141: "Keep Alive timeout",
    142: "Session taken over",
    143: "Topic Filter invalid",
    144: "Topic Name invalid",
    145: "Packet Identifier in use",
    146: "Packet Identifier not found",
    147: "Receive Maximum exceeded",
    148: "Topic Alias invalid",
    149: "Packet too large",
    150: "Message rate too high",
    151: "Quota exceeded",
    152: "Administrative action",
    153: "Payload format invalid",
    154: "Retain not supported",
    155: "QoS not supported",
    156: "Use another server",
    157: "Server moved",
    158: "Shared Subscription not supported",
    159: "Connection rate exceeded",
    160: "Maximum connect time",
    161: "Subscription Identifiers not supported",
    162: "Wildcard Subscription not supported"
}


class MqttConnector(Connector, Thread):
    CONFIGURATION_KEY_SHARED_GLOBAL = "sharedGlobal"
    CONFIGURATION_KEY_SHARED_ID = "sharedId"

    def __init__(self, gateway, config, connector_type):
        super().__init__()

        self.__gateway = gateway  # Reference to TB Gateway
        self._connector_type = connector_type  # Should be "mqtt"

        # Set up lifecycle flags ---------------------------------------------------------------------------------------
        self._connected = False
        self.__stopped = False
        self.__stop_event = Event()
        self.daemon = True

        self.__log = init_logger(self.__gateway, config['name'],
                                 config.get('logLevel', 'INFO'),
                                 enable_remote_logging=config.get('enableRemoteLogging', False),
                                 is_connector_logger=True)
        self.__converter_log = init_logger(self.__gateway, config['name'] + '_converter',
                                           config.get('logLevel', 'INFO'),
                                           enable_remote_logging=config.get('enableRemoteLogging', False),
                                           is_converter_logger=True, attr_name=config['name'])

        # check if the configuration is in the old format
        using_old_config_format_detected = BackwardCompatibilityAdapter.is_old_config_format(config)
        if using_old_config_format_detected:
            self.config = BackwardCompatibilityAdapter(config).convert()
            self.__id = self.config.get('id')
        else:
            self.config = config
            self.__id = self.config.get('id')

        self.statistics = {'MessagesReceived': 0, 'MessagesSent': 0}
        self.__subscribes_sent = {}

        if using_old_config_format_detected:
            self.__log.info("Old MQTT connector configuration format detected. Automatic conversion is applied.")

        # Extract main sections from configuration ---------------------------------------------------------------------
        self.__broker = config.get('broker')
        if not self.__broker:
            self.__log.error('Broker configuration is missing!')
            return

        self.__mapping = []
        self.__server_side_rpc = []
        self.__connect_requests = []
        self.__disconnect_requests = []
        self.__attribute_requests = []
        self.__attribute_updates = []

        self.__shared_custom_converters = {}

        mapping_key = 'mapping' if self.config.get('mapping') else 'dataMapping'

        mandatory_keys = {
            mapping_key: ['topicFilter', 'converter'],
            "serverSideRpc": ['deviceNameFilter', 'methodFilter', 'requestTopicExpression', 'valueExpression'],
            "connectRequests": ['topicFilter'],
            "disconnectRequests": ['topicFilter'],
            "attributeRequests": ['topicFilter', 'topicExpression', 'valueExpression'],
            "attributeUpdates": ['deviceNameFilter', 'attributeFilter', 'topicExpression', 'valueExpression']
        }

        # Mappings, i.e., telemetry/attributes-push handlers provided by user via configuration file
        self.load_handlers(mapping_key, mandatory_keys[mapping_key], self.__mapping)

        # RPCs, i.e., remote procedure calls (ThingsBoard towards devices) handlers
        self.load_handlers('serverSideRpc', mandatory_keys['serverSideRpc'], self.__server_side_rpc)

        # Connect requests, i.e., telling ThingsBoard that a device is online even if it does not post telemetry
        self.load_handlers('connectRequests', mandatory_keys['connectRequests'], self.__connect_requests)

        # Disconnect requests, i.e., telling ThingsBoard that a device is offline even if keep-alive has not expired yet
        self.load_handlers('disconnectRequests', mandatory_keys['disconnectRequests'], self.__disconnect_requests)

        # Shared attributes direct requests, i.e., asking ThingsBoard for some shared attribute value
        self.load_handlers('attributeRequests', mandatory_keys['attributeRequests'], self.__attribute_requests)

        # Attributes updates requests, i.e., asking ThingsBoard to send updates about an attribute
        self.load_handlers('attributeUpdates', mandatory_keys['attributeUpdates'], self.__attribute_updates)

        # Setup topic substitution lists for each class of handlers ----------------------------------------------------
        self.__mapping_sub_topics = {}
        self.__connect_requests_sub_topics = {}
        self.__disconnect_requests_sub_topics = {}
        self.__attribute_requests_sub_topics = {}

        # Set up external MQTT broker connection -----------------------------------------------------------------------
        client_id = self.__broker.get("clientId", ''.join(random.choice(string.ascii_lowercase) for _ in range(23)))

        self._cleanSession = self.__broker.get("cleanSession", True)
        self._cleanStart = self.__broker.get("cleanStart", True)
        self._sessionExpiryInterval = self.__broker.get("sessionExpiryInterval", 0)

        self._mqtt_version = self.__broker.get('version', 5)
        try:
            if self._mqtt_version != 5:
                self._client = Client(client_id=client_id, clean_session=self._cleanSession,
                                      protocol=MQTT_VERSIONS[self._mqtt_version])
            else:
                self._client = Client(client_id=client_id, protocol=MQTT_VERSIONS[self._mqtt_version])
        except KeyError:
            self.__log.error('Unknown MQTT version. Starting up on version 5...')
            self._client = Client(client_id=client_id, protocol=MQTTv5)
            self._mqtt_version = 5

        self.name = config.get("name", self.__broker.get(
            "name",
            'Mqtt Broker ' + ''.join(random.choice(string.ascii_lowercase) for _ in range(5))))

        if "username" in self.__broker["security"]:
            self._client.username_pw_set(self.__broker["security"].get("username"),
                                         self.__broker["security"].get("password"))

        if "caCert" in self.__broker["security"] \
                or self.__broker["security"].get("type", "none").lower() == "certificates":
            
            self.__log.debug("Connector connecting with certificates")
            ca_cert = self.__broker["security"].get("pathToCACert")
            private_key = self.__broker["security"].get("pathToPrivateKey")
            cert = self.__broker["security"].get("pathToClientCert")
            if ca_cert is None:
                self._client.tls_set_context(ssl.SSLContext(ssl.PROTOCOL_TLSv1_2))
            else:
                try:
                    self._client.tls_set(ca_certs=ca_cert,
                                         certfile=cert,
                                         keyfile=private_key,
                                         cert_reqs=ssl.CERT_REQUIRED,
                                         tls_version=ssl.PROTOCOL_TLSv1_2,
                                         ciphers=None)
                except Exception as e:
                    self.__log.error("Cannot setup connection to broker %s using SSL. "
                                     "Please check your configuration.\nError: %s",
                                     self.get_name(), e)
                if self.__broker["security"].get("insecure", False):
                    self._client.tls_insecure_set(True)
                    self.__log.debug("Connector tls_insecure_set: True")
                else:
                    self._client.tls_insecure_set(False)
                    self.__log.debug("Connector tls_insecure_set: False")
        else:
            self.__log.debug("Connector connecting anonymously")
        # Set up external MQTT broker callbacks ------------------------------------------------------------------------
        self._client.on_connect = self._on_connect
        self._client.on_message = self._on_message
        self._client.on_subscribe = self._on_subscribe
        self._client.on_disconnect = self._on_disconnect
        # self._client.on_log = self._on_log

        self.__msg_queue = Queue(self.__broker.get('maxMessageQueue', 1000000000))
        self.__workers_thread_pool = []
        self.__max_msg_number_for_worker = self.__broker.get('maxMessageNumberPerWorker', 10)
        self.__max_number_of_workers = self.__broker.get('maxNumberOfWorkers', 100)

        self._on_message_queue = Queue(self.__broker.get('maxProcessingMessageQueue', 1000000000))
        self._on_message_thread = Thread(name='On Message', target=self._process_on_message, daemon=True)
        self._on_message_thread.start()

    def get_config(self):
        return self.config

    def get_type(self):
        return self._connector_type

    @staticmethod
    def __add_ts_to_test_message(msg, ts_name):
        msg = orjson.loads(msg.decode('utf-8').replace("'", '"'))
        msg[ts_name] = int(time() * 1000)
        return orjson.dumps(msg).encode('utf-8')

    def load_handlers(self, handler_flavor, mandatory_keys, accepted_handlers_list):
        handler_configuration = self.config.get(handler_flavor)
        if handler_configuration is None:
            request_mapping_config = self.config.get("requestsMapping", {})
            if isinstance(request_mapping_config, dict):
                handler_configuration = None
                for request_mapping in request_mapping_config:
                    if request_mapping == handler_flavor:
                        handler_configuration = request_mapping_config[request_mapping]

        if not handler_configuration:
            self.__log.debug("'%s' section missing from configuration", handler_flavor)
        else:
            for handler in handler_configuration:
                discard = False

                for key in mandatory_keys:
                    if key not in handler:
                        # Will report all missing fields to user before discarding the entry => no break here
                        discard = True
                        self.__log.error("Mandatory key '%s' missing from %s handler: %r",
                                         key, handler_flavor, handler)
                    else:
                        self.__log.debug("Mandatory key '%s' found in %s handler: %r",
                                         key, handler_flavor, handler)

                if discard:
                    self.__log.warning("%s handler is missing some mandatory keys => rejected: %r",
                                       handler_flavor, handler)
                else:
                    accepted_handlers_list.append(handler)
                    self.__log.debug("%s handler has all mandatory keys => accepted: %r",
                                     handler_flavor, handler)

            self.__log.info("Number of accepted %s handlers: %d",
                            handler_flavor,
                            len(accepted_handlers_list))

            self.__log.debug("Number of rejected %s handlers: %d",
                             handler_flavor,
                             len(handler_configuration) - len(accepted_handlers_list))

    def is_connected(self):
        return self._connected

    def is_stopped(self):
        return self.__stopped

    def open(self):
        self.__stopped = False
        self.start()

    def run(self):
        try:
            self.__connect()
        except Exception as e:
            self.__log.exception("Error in connector main loop: %s", e)

        while not self.__stopped:
            try:
                if not self._connected:
                    self.__connect()

                self.__threads_manager()

                self.__stop_event.wait(timeout=0.2)
            except TimeoutError:
                pass
            except Exception as e:
                self.__log.exception("Error in connector main loop: %s", e)

    def __connect(self):
        while not self._connected and not self.__stopped:
            try:
                if self._mqtt_version != 5:
                    self._client.connect(self.__broker['host'], self.__broker.get('port', 1883))
                else:
                    properties = Properties(PacketTypes.CONNECT)
                    properties.SessionExpiryInterval = self._sessionExpiryInterval
                    self._client.connect(self.__broker['host'],
                                         self.__broker.get('port', 1883),
                                         clean_start=self._cleanStart,
                                         properties=properties)
                self._client.loop_start()
                if not self._connected:
                    sleep(1)
            except (ConnectionRefusedError, ConnectionResetError, ssl.SSLEOFError, socket.timeout) as e:
                self.__log.error("Error while connecting to broker %s: %s", self.get_name(), e)
                sleep(10)
            except Exception as e:
                self.__log.exception("Error while connecting to broker %s: %s", self.get_name(), e)
                sleep(10)

    def close(self):
        self.__stopped = True
        self.__stop_event.set()
        try:
            self._client.disconnect()
        except Exception as e:
            self.__log.exception(e)
        self._client.loop_stop()
        for worker in self.__workers_thread_pool:
            worker.stop()
        self.__log.info('%s has been stopped.', self.get_name())
        self.__log.stop()

    def get_name(self):
        return self.name

    def get_id(self):
        return self.__id

    def __subscribe(self, topic, qos):
        message = self._client.subscribe(topic, qos)
        try:
            self.__subscribes_sent[message[1]] = topic
        except Exception as e:
            self.__log.exception(e)

    def _on_connect(self, client, userdata, flags, result_code, *extra_params):
        if result_code == 0:
            self._connected = True
            self.__log.info('%s connected to %s:%s - successfully.',
                            self.get_name(),
                            self.__broker["host"],
                            self.__broker.get("port", "1883"))

            self.__log.debug("Client %s, userdata %s, flags %s, extra_params %s",
                             str(client),
                             str(userdata),
                             str(flags),
                             extra_params)

            self.__mapping_sub_topics = {}

            # Setup data upload requests handling ----------------------------------------------------------------------
            for mapping in self.__mapping:
                try:
                    # Load converter for this mapping entry ------------------------------------------------------------
                    # mappings are guaranteed to have topicFilter and converter fields. See __init__
                    default_converters = {
                        "json": "JsonMqttUplinkConverter",
                        "bytes": "BytesMqttUplinkConverter"
                    }

                    # Get converter class from "extension" parameter or default converter
                    converter_class_name = mapping["converter"].get("extension",
                                                                    default_converters.get(
                                                                        mapping['converter'].get('type')))
                    if not converter_class_name:
                        self.__log.error('Converter type or extension class should be configured!')
                        continue

                    converter = None
                    sharing_id = None
                    if mapping["converter"].get("type") == "custom" or mapping["converter"].get("extension"):
                        if mapping["converter"].get(self.CONFIGURATION_KEY_SHARED_GLOBAL, False):
                            sharing_id = converter_class_name
                        elif mapping["converter"].get(self.CONFIGURATION_KEY_SHARED_ID):
                            sharing_id = mapping["converter"][self.CONFIGURATION_KEY_SHARED_ID]

                        if sharing_id:
                            converter = self.__shared_custom_converters.get(sharing_id)
                            self.__log.debug('Converter %s for topic %s will use in sharing mode!', sharing_id,
                                             mapping["topicFilter"])

                    if not converter:
                        # Find and load required class
                        module = TBModuleLoader.import_module(self._connector_type, converter_class_name)
                        if module:
                            self.__log.debug('Converter %s for topic %s - found!', converter_class_name,
                                             mapping["topicFilter"])
                            converter = module(mapping, self.__converter_log)
                            if sharing_id:
                                self.__shared_custom_converters[sharing_id] = converter
                        else:
                            self.__log.error("Cannot find converter for %s topic", mapping["topicFilter"])
                            continue
                    else:
                        self.__log.debug('Converter %s for topic %s - found in cache!', converter_class_name,
                                         mapping["topicFilter"])

                    # Setup regexp topic acceptance list ---------------------------------------------------------------
                    # Check if topic is shared subscription type
                    # (an exception is aws topics that do not support shared subscription)
                    regex_topic = mapping["topicFilter"]
                    if not regex_topic.startswith('$aws') and regex_topic.startswith('$'):
                        regex_topic = '/'.join(regex_topic.split('/')[2:])
                    else:
                        regex_topic = TBUtility.topic_to_regex(regex_topic)

                    # There may be more than one converter per topic, so I'm using vectors
                    if not self.__mapping_sub_topics.get(regex_topic):
                        self.__mapping_sub_topics[regex_topic] = []

                    self.__mapping_sub_topics[regex_topic].append(converter)

                    # Subscribe to appropriate topic -------------------------------------------------------------------
                    self.__subscribe(mapping["topicFilter"], mapping.get("subscriptionQos", 1))

                    self.__log.info('Connector "%s" subscribe to %s',
                                    self.get_name(),
                                    TBUtility.regex_to_topic(regex_topic))

                except Exception as e:
                    self.__log.exception(e)

            # Setup connection requests handling -----------------------------------------------------------------------
            for request in [entry for entry in self.__connect_requests if entry is not None]:
                # requests are guaranteed to have topicFilter field. See __init__
                self.__subscribe(request["topicFilter"], request.get("subscriptionQos", 1))
                topic_filter = TBUtility.topic_to_regex(request.get("topicFilter"))
                self.__connect_requests_sub_topics[topic_filter] = request

            # Setup disconnection requests handling --------------------------------------------------------------------
            for request in [entry for entry in self.__disconnect_requests if entry is not None]:
                # requests are guaranteed to have topicFilter field. See __init__
                self.__subscribe(request["topicFilter"], request.get("subscriptionQos", 1))
                topic_filter = TBUtility.topic_to_regex(request.get("topicFilter"))
                self.__disconnect_requests_sub_topics[topic_filter] = request

            # Setup attributes requests handling -----------------------------------------------------------------------
            for request in [entry for entry in self.__attribute_requests if entry is not None]:
                # requests are guaranteed to have topicFilter field. See __init__
                self.__subscribe(request["topicFilter"], request.get("subscriptionQos", 1))
                topic_filter = TBUtility.topic_to_regex(request.get("topicFilter"))
                self.__attribute_requests_sub_topics[topic_filter] = request
        else:
            result_codes = RESULT_CODES_V5 if self._mqtt_version == 5 else RESULT_CODES_V3
            rc = result_code.value if self._mqtt_version == 5 else result_code
            if rc in result_codes:
                self.__log.error("%s connection FAIL with error %s %s!", self.get_name(), rc, result_codes[rc])
            else:
                self.__log.error("%s connection FAIL with unknown error!", self.get_name())

        self._init_send_current_converter_config()

    def _on_disconnect(self, *args):
        self._connected = False
        self.__log.debug('"%s" was disconnected. %s', self.get_name(), str(args))

    def _on_log(self, *args):
        self.__log.debug(args)

    def _on_subscribe(self, _, __, mid, granted_qos, *args):
        self.__log.info(args)
        try:
            if granted_qos[0] == 128:
                self.__log.error('"%s" subscription failed to topic %s subscription message id = %i',
                                 self.get_name(),
                                 self.__subscribes_sent.get(mid), mid)
            else:
                self.__log.info('"%s" subscription success to topic %s, subscription message id = %i',
                                self.get_name(),
                                self.__subscribes_sent.get(mid), mid)
        except Exception as e:
            self.__log.exception(e)

        # Success or not, remove this topic from the list of pending subscription requests
        if self.__subscribes_sent.get(mid) is not None:
            del self.__subscribes_sent[mid]

    def put_data_to_convert(self, converter, message, content) -> bool:
        if not self.__msg_queue.full():
            self.__msg_queue.put((converter.convert, message.topic, content), True, 100)
            return True
        return False

    def _save_converted_msg(self, topic, data):
        data.add_to_metadata({DATA_RETRIEVING_STARTED: int(time() * 1000)})
        if self.__gateway.send_to_storage(self.name, self.get_id(), data) == Status.SUCCESS:
            StatisticsService.count_connector_message(self.name, stat_parameter_name='storageMsgPushed')
            self.statistics['MessagesSent'] += 1
            self.__log.debug("Successfully converted message from topic %s", topic)

    def __threads_manager(self):
        if len(self.__workers_thread_pool) == 0:
            worker = MqttConnector.ConverterWorker("Main Worker", self.__msg_queue, self._save_converted_msg)
            self.__workers_thread_pool.append(worker)
            worker.start()

        number_of_needed_threads = round(self.__msg_queue.qsize() / self.__max_msg_number_for_worker, 0)
        threads_count = len(self.__workers_thread_pool)
        if number_of_needed_threads > threads_count < self.__max_number_of_workers:
            thread = MqttConnector.ConverterWorker(
                "Worker " + ''.join(random.choice(string.ascii_lowercase) for _ in range(5)), self.__msg_queue,
                self._save_converted_msg)
            self.__workers_thread_pool.append(thread)
            thread.start()
        elif number_of_needed_threads < threads_count and threads_count > 1:
            worker: MqttConnector.ConverterWorker = self.__workers_thread_pool[-1]
            worker.stopped = True
            self.__workers_thread_pool.remove(worker)

    def _on_message(self, client, userdata, message):
        StatisticsService.count_connector_message(self.name, stat_parameter_name='connectorMsgsReceived')
        StatisticsService.count_connector_bytes(self.name, message.payload,
                                                stat_parameter_name='connectorBytesReceived')
        self._on_message_queue.put((client, userdata, message))

    @staticmethod
    def _parse_device_info(device_info, topic, content):
        found_device_name = None
        found_device_type = 'default'

        # Get device name, either from topic or from content
        if device_info.get('deviceNameExpressionSource') == 'topic':
            device_name_match = search(device_info["deviceNameExpression"], topic)
            if device_name_match is not None:
                found_device_name = device_name_match.group(0)
        elif device_info.get('deviceNameExpressionSource') == 'message':
            found_device_name = TBUtility.get_value(device_info["deviceNameExpression"], content,
                                                    expression_instead_none=True)
        elif device_info.get('deviceNameExpressionSource') == 'constant':
            found_device_name = device_info["deviceNameExpression"]

        # Get device type (if any), either from topic or from content
        if device_info.get("deviceProfileExpressionSource") == 'topic':
            device_type_match = search(device_info["deviceProfileExpression"], topic)
            found_device_type = device_type_match.group(0) if device_type_match is not None else device_info[
                "deviceProfileExpression"]
        elif device_info.get("deviceProfileExpressionSource") == 'message':
            found_device_type = TBUtility.get_value(device_info["deviceProfileExpression"], content,
                                                    expression_instead_none=True)
        elif device_info.get("deviceProfileExpressionSource") == 'constant':
            found_device_type = TBUtility.get_value(device_info["deviceProfileExpression"], content,)

        return found_device_name, found_device_type

    def _process_on_message(self):
        while not self.__stopped:
            if not self._on_message_queue.empty():
                client, userdata, message = self._on_message_queue.get_nowait()

                self.statistics['MessagesReceived'] += 1
                content = TBUtility.decode(message)

                # Check if message topic exists in mappings "i.e., I'm posting telemetry/attributes" -------------------
                topic_handlers = [regex for regex in self.__mapping_sub_topics if fullmatch(regex, message.topic)]

                if topic_handlers:
                    # Note: every topic may be associated to one or more converter.
                    # This means that a single MQTT message
                    # may produce more than one message towards ThingsBoard. This also means that I cannot return after
                    # the first successful conversion: I got to use all the available ones.
                    # I will use a flag to understand whether at least one converter succeeded
                    request_handled = False

                    for topic in topic_handlers:
                        available_converters = self.__mapping_sub_topics[topic]
                        for converter in available_converters:
                            try:
                                request_handled = self.put_data_to_convert(converter, message, content)
                            except Exception as e:
                                self.__log.exception(e)

                    if not request_handled:
                        self.__log.error('Cannot find converter for the topic:"%s"! Client: %s, User data: %s',
                                         message.topic,
                                         str(client),
                                         str(userdata))

                    # Note: if I'm in this branch, this was for sure a telemetry/attribute push message
                    # => Execution must end here both in case of failure and success
                    continue

                # Check if message topic exists in connection handlers "i.e., I'm connecting a device" -----------------
                topic_handlers = [regex for regex in self.__connect_requests_sub_topics if
                                  fullmatch(regex, message.topic)]

                if topic_handlers:
                    for topic in topic_handlers:
                        handler = self.__connect_requests_sub_topics[topic]

                        # Get device name, either from topic or from content
                        device_info = handler.get("deviceInfo", {})

                        found_device_name, found_device_type = MqttConnector._parse_device_info(device_info,
                                                                                                message.topic, content)

                        if found_device_name is None:
                            self.__log.error("Device name missing from connection request")
                            continue

                        # Note: device must be added even if it is already known locally: else ThingsBoard
                        # will not send RPCs and attribute updates
                        self.__log.info("Connecting device %s of type %s", found_device_name, found_device_type)
                        self.__gateway.add_device(found_device_name, {"connector": self}, device_type=found_device_type)

                    # Note: if I'm in this branch, this was for sure a connection message
                    # => Execution must end here both in case of failure and success
                    continue

                # Check if message topic exists in disconnection handlers "i.e., I'm disconnecting a device" -----------
                topic_handlers = [regex for regex in self.__disconnect_requests_sub_topics if
                                  fullmatch(regex, message.topic)]
                if topic_handlers:
                    for topic in topic_handlers:
                        handler = self.__disconnect_requests_sub_topics[topic]

                        # Get device name, either from topic or from content
                        device_info = handler.get("deviceInfo", {})
                        found_device_name, found_device_type = MqttConnector._parse_device_info(device_info,
                                                                                                message.topic, content)

                        if found_device_name is None:
                            self.__log.error("Device name missing from disconnection request")
                            continue

                        if found_device_name in self.__gateway.get_devices():
                            self.__log.info("Disconnecting device %s of type %s", found_device_name, found_device_type)
                            self.__gateway.del_device(found_device_name)
                        else:
                            self.__log.info("Device %s was not connected", found_device_name)

                        break

                    # Note: if I'm in this branch, this was for sure a disconnection message
                    # => Execution must end here both in case of failure and success
                    continue

                # Check if message topic exists in attribute request handlers "i.e., I'm asking for a shared attribute"
                topic_handlers = [regex for regex in self.__attribute_requests_sub_topics if
                                  fullmatch(regex, message.topic)]
                if topic_handlers:
                    try:
                        for topic in topic_handlers:
                            handler = self.__attribute_requests_sub_topics[topic]

                            found_attribute_names = None

                            # Get device name, either from topic or from content
                            device_info = handler.get("deviceInfo", {})
                            found_device_name, _ = MqttConnector._parse_device_info(device_info, message.topic, content)

                            # Get attribute name, either from topic or from content
                            if handler.get("attributeNameExpressionSource") == "topic":
                                attribute_name_match = search(handler["attributeNameExpression"], message.topic)
                                if attribute_name_match is not None:
                                    found_attribute_names = attribute_name_match.group(0)
                            elif handler.get("attributeNameExpressionSource") == "message" or handler.get(
                                    "attributeNameExpressionSource") == "constant":
                                found_attribute_names = list(filter(lambda x: x is not None,
                                                                    TBUtility.get_values(
                                                                        handler["attributeNameExpression"],
                                                                        content)))

                            if found_device_name is None:
                                self.__log.error("Device name missing from attribute request")
                                continue

                            if found_attribute_names is None:
                                self.__log.error("Attribute name missing from attribute request")
                                continue

                            self.__log.info("Will retrieve attribute %s of %s", found_attribute_names,
                                            found_device_name)
                            scope = 'shared'
                            if handler.get('scope') is not None:
                                scope = handler.get('scope')
                            if content and TBUtility.get_value(f'${scope}', content, get_tag=True) is not None:
                                scope = TBUtility.get_value(f'${scope}', content, get_tag=True)

                            request_arguments = (
                                    found_device_name,
                                    found_attribute_names,
                                    lambda data, *args: self.notify_attribute(
                                        data,
                                        found_attribute_names,
                                        handler.get("topicExpression"),
                                        handler.get("valueExpression"),
                                        handler.get('retain', False)))

                            if scope == 'client':
                                self.__gateway.tb_client.client.gw_request_client_attributes(*request_arguments)
                            else:
                                self.__gateway.tb_client.client.gw_request_shared_attributes(*request_arguments)
                            break

                    except Exception as e:
                        self.__log.exception(e)

                    # Note: if I'm in this branch, this was for sure an attribute request message
                    # => Execution must end here both in case of failure and success
                    continue

                # Check if message topic exists in RPC handlers --------------------------------------------------------
                # The gateway is expecting for this message => no wildcards here, the topic must be evaluated as is

                if self.__gateway.is_rpc_in_progress(message.topic):
                    self.__log.info("RPC response arrived. Forwarding it to thingsboard.")
                    self.__gateway.rpc_with_reply_processing(message.topic, content)
                    continue

                self.__log.debug("Received message to topic \"%s\" with unknown interpreter data: \n\n\"%s\"",
                                 message.topic,
                                 content)
            else:
                sleep(.2)

    def notify_attribute(self, incoming_data, attribute_name, topic_expression, value_expression, retain):
        if incoming_data.get("device") is None or incoming_data.get("value", incoming_data.get('values')) is None:
            return

        device_name = incoming_data.get("device")
        attribute_values = incoming_data.get("value", incoming_data.get("values"))

        topic = topic_expression \
            .replace("${deviceName}", str(device_name)) \
            .replace("${attributeKey}", str(attribute_name))

        if len(attribute_name) <= 1:
            data = value_expression.replace("${attributeKey}", str(attribute_name[0])) \
                .replace("${attributeValue}", str(attribute_values))
        else:
            data = orjson.dumps(attribute_values)

        self._client.publish(topic, data, retain=retain).wait_for_publish()

    @CollectAllReceivedBytesStatistics(start_stat_type='allReceivedBytesFromTB')
    def on_attributes_update(self, content):
        if self.__attribute_updates:
            for attribute_update in self.__attribute_updates:
                if match(attribute_update["deviceNameFilter"], content["device"]):
                    for attribute_key in content["data"]:
                        if match(attribute_update["attributeFilter"], attribute_key):
                            received_value = content["data"][attribute_key]
                            if isinstance(received_value, dict) or isinstance(received_value, list):
                                received_value = orjson.dumps(received_value)
                            elif isinstance(received_value, bool):
                                received_value = str(received_value).lower()
                            elif isinstance(received_value, float) or isinstance(received_value, int):
                                received_value = str(received_value)
                            elif received_value is None:
                                received_value = "null"
                            try:
                                topic = attribute_update["topicExpression"] \
                                    .replace("${deviceName}", str(content["device"])) \
                                    .replace("${attributeKey}", str(attribute_key)) \
                                    .replace("${attributeValue}", received_value)
                            except KeyError as e:
                                self.__log.exception("Cannot form topic, key %s - not found", e)
                                raise e
                            try:
                                data = attribute_update["valueExpression"] \
                                    .replace("${attributeKey}", str(attribute_key)) \
                                    .replace("${attributeValue}", received_value) \
                                    .replace("${deviceName}", str(content["device"]))

                            except KeyError as e:
                                self.__log.exception("Cannot form topic, key %s - not found", e)
                                raise e

                            self._publish(topic, data, attribute_update.get('retain', False))
                            self.__log.debug("Attribute Update data: %s for device %s to topic: %s", data,
                                             content["device"], topic)
                        else:
                            self.__log.error("Cannot find attributeName by filter in message with data: %s", content)
                else:
                    self.__log.error("Cannot find deviceName by filter in message with data: %s", content)
        else:
            self.__log.error("Attribute updates config not found.")

    def __process_rpc_request(self, content, rpc_config):
        try:
            # This handler seems able to handle the request
            self.__log.info("Candidate RPC handler found")

            expects_response = rpc_config.get("responseTopicExpression")
            defines_timeout = rpc_config.get("responseTimeout")

            # 2-way RPC setup
            if expects_response and defines_timeout:
                expected_response_topic = rpc_config["responseTopicExpression"] \
                    .replace("${methodName}", str(content['data']['method'])) \
                    .replace("${requestId}", str(content["data"]["id"]))

                if content.get('device'):
                    expected_response_topic = expected_response_topic.replace("${deviceName}", str(content["device"]))

                expected_response_topic = TBUtility.replace_params_tags(expected_response_topic, content)

                timeout = time() * 1000 + rpc_config.get("responseTimeout")

                # Start listening on the response topic
                self.__log.info("Subscribing to: %s", expected_response_topic)
                self.__subscribe(expected_response_topic, rpc_config.get("responseTopicQoS", 1))

                # Wait for subscription to be carried out
                sub_response_timeout = 10

                while expected_response_topic in self.__subscribes_sent.values():
                    sub_response_timeout -= 1
                    sleep(0.1)
                    if sub_response_timeout == 0:
                        break

                # Ask the gateway to enqueue this as an RPC response
                self.__gateway.register_rpc_request_timeout(content,
                                                            timeout,
                                                            expected_response_topic,
                                                            self.rpc_cancel_processing)

                # Wait for RPC to be successfully enqueued, which never fails.
                while self.__gateway.is_rpc_in_progress(expected_response_topic):
                    sleep(0.1)

            elif expects_response and not defines_timeout:
                self.__log.info("2-way RPC without timeout: treating as 1-way")

            # Actually reach out for the device
            request_topic: str = rpc_config.get("requestTopicExpression") \
                .replace("${methodName}", str(content['data']['method'])) \
                .replace("${requestId}", str(content["data"]["id"]))

            if content.get('device'):
                request_topic = request_topic.replace("${deviceName}", str(content["device"]))

            request_topic = TBUtility.replace_params_tags(request_topic, content)

            data_to_send_tags = TBUtility.get_values(rpc_config.get('valueExpression'), content['data'],
                                                     'params',
                                                     get_tag=True)
            data_to_send_values = TBUtility.get_values(rpc_config.get('valueExpression'), content['data'],
                                                       'params',
                                                       expression_instead_none=True)

            data_to_send = rpc_config.get('valueExpression')

            if content.get('device'):
                data_to_send = data_to_send.replace("${deviceName}", str(content["device"]))

            for (tag, value) in zip(data_to_send_tags, data_to_send_values):
                data_to_send = data_to_send.replace('${' + tag + '}', orjson.dumps(value).decode('utf-8'))

            try:
                self.__log.info("Publishing to: %s with data %s", request_topic, data_to_send)
                result = None
                try:
                    result = self._publish(request_topic, data_to_send, rpc_config.get('retain', False))
                except Exception as e:
                    self.__log.exception("Error during publishing to target broker: %r", e)
                    self.__gateway.send_rpc_reply(device=content.get("device"),
                                                  req_id=content["data"]["id"],
                                                  content={
                                                      "error": str.format("Error on publish to target broker: %r",
                                                                          str(e))},
                                                  success_sent=False, to_connector_rpc=True if content.get('device') is None else False) # noqa
                    return
                if not expects_response or not defines_timeout:
                    self.__log.info("One-way RPC: sending ack to ThingsBoard immediately")
                    self.__gateway.send_rpc_reply(device=content.get('device'), req_id=content["data"]["id"],
                                                  success_sent=result is not None, to_connector_rpc=True if content.get('device') is None else False) # noqa

                # Everything went out smoothly: RPC is served
                return
            except Exception as e:
                self.__log.exception("Error during publishing RPC response: ", exc_info=e)
        except Exception as e:
            self.__log.exception("Error during processing RPC request: ", exc_info=e)

    @CollectAllReceivedBytesStatistics(start_stat_type='allReceivedBytesFromTB')
    def server_side_rpc_handler(self, content):
        try:
            self.__log.info("Incoming server-side RPC: %s", content)

            if content.get('data') is None:
                content['data'] = {'params': content['params'], 'method': content['method'], 'id': content['id']}

            rpc_method = content['data']['method']

            # check if RPC type is connector RPC (can be only 'get' or 'set')
            try:
                (connector_type, rpc_method_name) = rpc_method.split('_')
                if connector_type == self._connector_type:
                    rpc_method = rpc_method_name
            except ValueError:
                pass

            if content.get('device'):
                # check if RPC method is reserved get/set
                if rpc_method == 'get' or rpc_method == 'set':
                    params = {}
                    for param in content['data']['params'].split(';'):
                        try:
                            (key, value) = param.split('=')
                        except ValueError:
                            continue

                        if key and value:
                            params[key] = value

                    params['valueExpression'] = params.pop('value', None)

                    return self.__process_rpc_request(content, params)
                else:
                    # Check whether one of my RPC handlers can handle this request
                    for rpc_config in self.__server_side_rpc:
                        if search(rpc_config["deviceNameFilter"], content["device"]) \
                                and search(rpc_config["methodFilter"], rpc_method) is not None:

                            return self.__process_rpc_request(content, rpc_config)

                    self.__log.error("RPC not handled: %s", content)
            else:
                return self.__process_rpc_request(content, content['data']['params'])
        except Exception as e:
            self.__log.exception("Error during handling RPC request", exc_info=e)

    @CustomCollectStatistics(start_stat_type='allBytesSentToDevices')
    def _publish(self, request_topic, data_to_send, retain):
        result = False
        try:
            if self._connected and self._client is not None and self._client.is_connected():
                self._client.publish(request_topic, data_to_send, retain).wait_for_publish()
                result = True
        except Exception as e:
            self.__log.error("Error during publishing to target broker: %r", e)
        return result

    def rpc_cancel_processing(self, topic):
        self.__log.info("RPC canceled or terminated. Unsubscribing from %s", topic)
        self._client.unsubscribe(topic)

    def get_converters(self):
        return [item[0] for _, item in self.__mapping_sub_topics.items()]

    def update_converter_config(self, converter_name, config):
        self.__log.debug('Received remote converter configuration update for %s with configuration %s', converter_name,
                         config)
        converters = self.get_converters()
        for converter_class_obj in converters:
            converter_class_name = converter_class_obj.__class__.__name__
            converter_obj = converter_class_obj
            if converter_class_name == converter_name:
                converter_obj.config = config
                self._send_current_converter_config(self.name + ':' + converter_name, config)
                self.__log.info('Updated converter configuration for: %s with configuration %s',
                                converter_name, converter_obj.config)
                mapping_key = 'mapping' if self.config.get('mapping') else 'dataMapping'
                for device_config in self.config[mapping_key]:
                    try:
                        if device_config['converter']['deviceInfo']['deviceNameExpression'] == config[
                                'deviceNameExpression']:
                            device_config['converter'].update(config)

                        if device_config['converter']['deviceInfo']['deviceProfileExpression'] == config[
                                'deviceProfileExpression']:
                            device_config['converter'].update(config)
                    except KeyError:
                        continue

                self.__gateway.update_connector_config_file(self.name, self.config)

    def _init_send_current_converter_config(self):
<<<<<<< HEAD
        while not self.__gateway.tb_client is None:


            if self.__gateway.tb_client.is_connected():
                for converter_obj in self.get_converters():
                    try:
                        self.__gateway.send_attributes(
                            {self.name + ':' + converter_obj.__class__.__name__: converter_obj.config})
                    except AttributeError:
                        continue
                break
            sleep(1)
=======
        if self.__gateway.tb_client is not None and self.__gateway.tb_client.is_connected():
            for converter_obj in self.get_converters():
                try:
                    self.__gateway.send_attributes(
                        {self.name + ':' + converter_obj.__class__.__name__: converter_obj.config})
                except AttributeError:
                    continue
>>>>>>> 33dea2ac

    def _send_current_converter_config(self, name, config):
        self.__gateway.send_attributes({name: config})

    class ConverterWorker(Thread):
        def __init__(self, name, incoming_queue, send_result, batch_size=100):
            super().__init__()
            self.stopped = False
            self.name = name
            self.daemon = True
            self.__msg_queue = incoming_queue
            self.__send_result = send_result
            self.__batch_size = batch_size
            self.__stop_event = Event()

        def run(self):
            while not self.stopped:
                try:
                    batch = []
                    for _ in range(self.__batch_size):
                        try:
                            batch.append(self.__msg_queue.get_nowait())
                        except Empty:
                            break

                    if not batch:
                        self.__stop_event.wait(0.01)
                        continue

                    for convert_function, config, incoming_data in batch:
                        converted_data: ConvertedData = convert_function(config, incoming_data)
                        converted_data.add_to_metadata({CONVERTED_TS_PARAMETER: int(time() * 1000)})
                        if converted_data and (converted_data.telemetry_datapoints_count > 0 or
                                               converted_data.attributes_datapoints_count > 0):
                            self.__send_result(config, converted_data)
                except Exception as e:
                    # Log the exception if needed
                    print("Error in worker: ", e)
                    pass

        def stop(self):
            self.stopped = True
            self.__stop_event.set()<|MERGE_RESOLUTION|>--- conflicted
+++ resolved
@@ -1032,7 +1032,7 @@
                 self.__gateway.update_connector_config_file(self.name, self.config)
 
     def _init_send_current_converter_config(self):
-<<<<<<< HEAD
+      
         while not self.__gateway.tb_client is None:
 
 
@@ -1045,15 +1045,6 @@
                         continue
                 break
             sleep(1)
-=======
-        if self.__gateway.tb_client is not None and self.__gateway.tb_client.is_connected():
-            for converter_obj in self.get_converters():
-                try:
-                    self.__gateway.send_attributes(
-                        {self.name + ':' + converter_obj.__class__.__name__: converter_obj.config})
-                except AttributeError:
-                    continue
->>>>>>> 33dea2ac
 
     def _send_current_converter_config(self, name, config):
         self.__gateway.send_attributes({name: config})
