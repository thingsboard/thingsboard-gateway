--- conflicted
+++ resolved
@@ -1032,10 +1032,7 @@
                 self.__gateway.update_connector_config_file(self.name, self.config)
 
     def _init_send_current_converter_config(self):
-<<<<<<< HEAD
-=======
-      
->>>>>>> a9f297fb
+
         while not self.__gateway.tb_client is None:
 
 
