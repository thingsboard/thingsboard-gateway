#     Copyright 2021. ThingsBoard
#
#     Licensed under the Apache License, Version 2.0 (the "License");
#     you may not use this file except in compliance with the License.
#     You may obtain a copy of the License at
#
#         http://www.apache.org/licenses/LICENSE-2.0
#
#     Unless required by applicable law or agreed to in writing, software
#     distributed under the License is distributed on an "AS IS" BASIS,
#     WITHOUT WARRANTIES OR CONDITIONS OF ANY KIND, either express or implied.
#     See the License for the specific language governing permissions and
#     limitations under the License.

import simplejson
import time
import string
import random
from threading import Thread
from re import match, fullmatch, search
import ssl
from paho.mqtt.client import Client

from thingsboard_gateway.tb_utility.tb_loader import TBModuleLoader
from thingsboard_gateway.tb_utility.tb_utility import TBUtility
from thingsboard_gateway.connectors.connector import Connector, log


class MqttConnector(Connector, Thread):
    def __init__(self, gateway, config, connector_type):
        super().__init__()

        self.__gateway = gateway                 # Reference to TB Gateway
        self._connector_type = connector_type    # Should be "mqtt"
        self.config = config                     # mqtt.json contents

        self.__log = log
        self.statistics = {'MessagesReceived': 0, 'MessagesSent': 0}
        self.__subscribes_sent = {}

        # Extract main sections from configuration ---------------------------------------------------------------------
        self.__broker = config.get('broker')

        self.__mapping = []
        self.__server_side_rpc = []
        self.__connect_requests = []
        self.__disconnect_requests = []
        self.__attribute_requests = []
        self.__attribute_updates = []

        mandatory_keys = {
            "mapping": ['topicFilter', 'converter'],
            "serverSideRpc": ['deviceNameFilter', 'methodFilter', 'requestTopicExpression', 'valueExpression'],
            "connectRequests": ['topicFilter'],
            "disconnectRequests": ['topicFilter'],
            "attributeRequests": ['topicFilter', 'topicExpression', 'valueExpression'],
            "attributeUpdates": ['deviceNameFilter', 'attributeFilter', 'topicExpression', 'valueExpression']
            }

        # Mappings, i.e., telemetry/attributes-push handlers provided by user via configuration file
        self.load_handlers('mapping', mandatory_keys['mapping'], self.__mapping)

        # RPCs, i.e., remote procedure calls (ThingsBoard towards devices) handlers
        self.load_handlers('serverSideRpc', mandatory_keys['serverSideRpc'], self.__server_side_rpc)

        # Connect requests, i.e., telling ThingsBoard that a device is online even if it does not post telemetry
        self.load_handlers('connectRequests', mandatory_keys['connectRequests'], self.__connect_requests)

        # Disconnect requests, i.e., telling ThingsBoard that a device is offline even if keep-alive has not expired yet
        self.load_handlers('disconnectRequests', mandatory_keys['disconnectRequests'], self.__disconnect_requests)

        # Shared attributes direct requests, i.e., asking ThingsBoard for some shared attribute value
        self.load_handlers('attributeRequests', mandatory_keys['attributeRequests'], self.__attribute_requests)

        # Attributes updates requests, i.e., asking ThingsBoard to send updates about an attribute
        self.load_handlers('attributeUpdates', mandatory_keys['attributeUpdates'], self.__attribute_updates)

        # Setup topic substitution lists for each class of handlers ----------------------------------------------------
        self.__mapping_sub_topics = {}
        self.__connect_requests_sub_topics = {}
        self.__disconnect_requests_sub_topics = {}
        self.__attribute_requests_sub_topics = {}

        # Set up external MQTT broker connection -----------------------------------------------------------------------
        client_id = self.__broker.get("clientId", ''.join(random.choice(string.ascii_lowercase) for _ in range(23)))
        self._client = Client(client_id)
        self.setName(config.get("name", self.__broker.get(
            "name",
            'Mqtt Broker ' + ''.join(random.choice(string.ascii_lowercase) for _ in range(5)))))

        if "username" in self.__broker["security"]:
            self._client.username_pw_set(self.__broker["security"]["username"],
                                         self.__broker["security"]["password"])

        if "caCert" in self.__broker["security"] \
                or self.__broker["security"].get("type", "none").lower() == "tls":
            ca_cert = self.__broker["security"].get("caCert")
            private_key = self.__broker["security"].get("privateKey")
            cert = self.__broker["security"].get("cert")

            if ca_cert is None:
                self._client.tls_set_context(ssl.SSLContext(ssl.PROTOCOL_TLSv1_2))
            else:
                try:
                    self._client.tls_set(ca_certs=ca_cert,
                                         certfile=cert,
                                         keyfile=private_key,
                                         cert_reqs=ssl.CERT_REQUIRED,
                                         tls_version=ssl.PROTOCOL_TLSv1_2,
                                         ciphers=None)
                except Exception as e:
                    self.__log.error("Cannot setup connection to broker %s using SSL. "
                                     "Please check your configuration.\nError: ",
                                     self.get_name())
                    self.__log.exception(e)
                if self.__broker["security"].get("insecure", False):
                    self._client.tls_insecure_set(True)
                else:
                    self._client.tls_insecure_set(False)

        # Set up external MQTT broker callbacks ------------------------------------------------------------------------
        self._client.on_connect = self._on_connect
        self._client.on_message = self._on_message
        self._client.on_subscribe = self._on_subscribe
        self._client.on_disconnect = self._on_disconnect
        # self._client.on_log = self._on_log

        # Set up lifecycle flags ---------------------------------------------------------------------------------------
        self._connected = False
        self.__stopped = False
        self.daemon = True

    def load_handlers(self, handler_flavor, mandatory_keys, accepted_handlers_list):
        if handler_flavor not in self.config:
            self.__log.error("'%s' section missing from configuration", handler_flavor)
        else:
            for handler in self.config.get(handler_flavor):
                discard = False

                for key in mandatory_keys:
                    if key not in handler:
                        # Will report all missing fields to user before discarding the entry => no break here
                        discard = True
                        self.__log.error("Mandatory key '%s' missing from %s handler: %s",
                                         key, handler_flavor, simplejson.dumps(handler))
                    else:
                        self.__log.debug("Mandatory key '%s' found in %s handler: %s",
                                         key, handler_flavor, simplejson.dumps(handler))

                if discard:
                    self.__log.error("%s handler is missing some mandatory keys => rejected: %s",
                                     handler_flavor, simplejson.dumps(handler))
                else:
                    accepted_handlers_list.append(handler)
                    self.__log.debug("%s handler has all mandatory keys => accepted: %s",
                                     handler_flavor, simplejson.dumps(handler))

            self.__log.info("Number of accepted %s handlers: %d",
                            handler_flavor,
                            len(accepted_handlers_list))

            self.__log.info("Number of rejected %s handlers: %d",
                            handler_flavor,
                            len(self.config.get(handler_flavor)) - len(accepted_handlers_list))

    def is_connected(self):
        return self._connected

    def open(self):
        self.__stopped = False
        self.start()

    def run(self):
        try:
            self.__connect()
        except Exception as e:
            self.__log.exception(e)
            try:
                self.close()
            except Exception as e:
                self.__log.exception(e)
        while True:
            if self.__stopped:
                break
            elif not self._connected:
                self.__connect()
            time.sleep(.01)

    def __connect(self):
        while not self._connected and not self.__stopped:
            try:
                self._client.connect(self.__broker['host'],
                                     self.__broker.get('port', 1883))
                self._client.loop_start()
                if not self._connected:
                    time.sleep(1)
            except ConnectionRefusedError as e:
                self.__log.error(e)
                time.sleep(10)

    def close(self):
        self.__stopped = True
        try:
            self._client.disconnect()
        except Exception as e:
            log.exception(e)
        self._client.loop_stop()
        self.__log.info('%s has been stopped.', self.get_name())

    def get_name(self):
        return self.name

    def __subscribe(self, topic, qos):
        message = self._client.subscribe(topic, qos)
        try:
            self.__subscribes_sent[message[1]] = topic
        except Exception as e:
            self.__log.exception(e)

    def _on_connect(self, client, userdata, flags, result_code, *extra_params):

        result_codes = {
            1: "incorrect protocol version",
            2: "invalid client identifier",
            3: "server unavailable",
            4: "bad username or password",
            5: "not authorised",
            }

        if result_code == 0:
            self._connected = True
            self.__log.info('%s connected to %s:%s - successfully.',
                            self.get_name(),
                            self.__broker["host"],
                            self.__broker.get("port", "1883"))

            self.__log.debug("Client %s, userdata %s, flags %s, extra_params %s",
                             str(client),
                             str(userdata),
                             str(flags),
                             extra_params)

            self.__mapping_sub_topics = {}

            # Setup data upload requests handling ----------------------------------------------------------------------
            for mapping in self.__mapping:
                try:
                    # Load converter for this mapping entry ------------------------------------------------------------
                    # mappings are guaranteed to have topicFilter and converter fields. See __init__
                    default_converter_class_name = "JsonMqttUplinkConverter"
                    # Get converter class from "extension" parameter or default converter
                    converter_class_name = mapping["converter"].get("extension", default_converter_class_name)
                    # Find and load required class
                    module = TBModuleLoader.import_module(self._connector_type, converter_class_name)
                    if module:
                        self.__log.debug('Converter %s for topic %s - found!', converter_class_name, mapping["topicFilter"])
                        converter = module(mapping)
                    else:
                        self.__log.error("Cannot find converter for %s topic", mapping["topicFilter"])
                        continue

                    # Setup regexp topic acceptance list ---------------------------------------------------------------
                    regex_topic = TBUtility.topic_to_regex(mapping["topicFilter"])

                    # There may be more than one converter per topic, so I'm using vectors
                    if not self.__mapping_sub_topics.get(regex_topic):
                        self.__mapping_sub_topics[regex_topic] = []

                    self.__mapping_sub_topics[regex_topic].append(converter)

                    # Subscribe to appropriate topic -------------------------------------------------------------------
                    self.__subscribe(mapping["topicFilter"], mapping.get("subscriptionQos", 1))

                    self.__log.info('Connector "%s" subscribe to %s',
                                    self.get_name(),
                                    TBUtility.regex_to_topic(regex_topic))

                except Exception as e:
                    self.__log.exception(e)

            # Setup connection requests handling -----------------------------------------------------------------------
            for request in [entry for entry in self.__connect_requests if entry is not None]:
                # requests are guaranteed to have topicFilter field. See __init__
                self.__subscribe(request["topicFilter"], request.get("subscriptionQos", 1))
                topic_filter = TBUtility.topic_to_regex(request.get("topicFilter"))
                self.__connect_requests_sub_topics[topic_filter] = request

            # Setup disconnection requests handling --------------------------------------------------------------------
            for request in [entry for entry in self.__disconnect_requests if entry is not None]:
                # requests are guaranteed to have topicFilter field. See __init__
                self.__subscribe(request["topicFilter"], request.get("subscriptionQos", 1))
                topic_filter = TBUtility.topic_to_regex(request.get("topicFilter"))
                self.__disconnect_requests_sub_topics[topic_filter] = request

            # Setup attributes requests handling -----------------------------------------------------------------------
            for request in [entry for entry in self.__attribute_requests if entry is not None]:
                # requests are guaranteed to have topicFilter field. See __init__
                self.__subscribe(request["topicFilter"], request.get("subscriptionQos", 1))
                topic_filter = TBUtility.topic_to_regex(request.get("topicFilter"))
                self.__attribute_requests_sub_topics[topic_filter] = request

        else:
            if result_code in result_codes:
                self.__log.error("%s connection FAIL with error %s %s!", self.get_name(), result_code, result_codes[result_code])
            else:
                self.__log.error("%s connection FAIL with unknown error!", self.get_name())

    def _on_disconnect(self, *args):
        self._connected = False
        self.__log.debug('"%s" was disconnected. %s', self.get_name(), str(args))

    def _on_log(self, *args):
        self.__log.debug(args)

    def _on_subscribe(self, _, __, mid, granted_qos, *args):
        log.info(args)
        try:
            if granted_qos[0] == 128:
                self.__log.error('"%s" subscription failed to topic %s subscription message id = %i',
                                 self.get_name(),
                                 self.__subscribes_sent.get(mid), mid)
            else:
                self.__log.info('"%s" subscription success to topic %s, subscription message id = %i',
                                self.get_name(),
                                self.__subscribes_sent.get(mid), mid)
        except Exception as e:
            self.__log.exception(e)

<<<<<<< HEAD
    def _save_converted_msg(self, converter, message, content) -> bool:
        converted_content = converter.convert(message.topic, content)

        if converted_content:
            self.__gateway.send_to_storage(self.name, converted_content)
            self.statistics['MessagesSent'] += 1
            self.__log.debug("Successfully converted message from topic %s", message.topic)
            return True

        return False
=======
        # Success or not, remove this topic from the list of pending subscription requests
        if self.__subscribes_sent.get(mid) is not None:
            del self.__subscribes_sent[mid]
>>>>>>> 91d37625

    def _on_message(self, client, userdata, message):
        self.statistics['MessagesReceived'] += 1
        content = TBUtility.decode(message)

        # Check if message topic exists in mappings "i.e., I'm posting telemetry/attributes" ---------------------------
        topic_handlers = [regex for regex in self.__mapping_sub_topics if fullmatch(regex, message.topic)]

        if topic_handlers:
            # Note: every topic may be associated to one or more converter. This means that a single MQTT message
            # may produce more than one message towards ThingsBoard. This also means that I cannot return after
            # the first successful conversion: I got to use all the available ones.
            # I will use a flag to understand whether at least one converter succeeded
            request_handled = False

            for topic in topic_handlers:
                available_converters = self.__mapping_sub_topics[topic]
                for converter in available_converters:
                    try:
                        if isinstance(content, list):
                            for item in content:
                                request_handled = self._save_converted_msg(converter, message, item)
                                if not request_handled:
                                    self.__log.error(
                                        'Cannot find converter for the topic:"%s"! Client: %s, User data: %s',
                                        message.topic,
                                        str(client),
                                        str(userdata))
                        else:
                            request_handled = self._save_converted_msg(converter, message, content)

                    except Exception as e:
                        log.exception(e)

            if not request_handled:
                self.__log.error('Cannot find converter for the topic:"%s"! Client: %s, User data: %s',
                                 message.topic,
                                 str(client),
                                 str(userdata))

            # Note: if I'm in this branch, this was for sure a telemetry/attribute push message
            # => Execution must end here both in case of failure and success
            return None

        # Check if message topic exists in connection handlers "i.e., I'm connecting a device" -------------------------
        topic_handlers = [regex for regex in self.__connect_requests_sub_topics if fullmatch(regex, message.topic)]

        if topic_handlers:
            for topic in topic_handlers:
                handler = self.__connect_requests_sub_topics[topic]

                found_device_name = None
                found_device_type = 'default'

                # Get device name, either from topic or from content
                if handler.get("deviceNameTopicExpression"):
                    device_name_match = search(handler["deviceNameTopicExpression"], message.topic)
                    if device_name_match is not None:
                        found_device_name = device_name_match.group(0)
                elif handler.get("deviceNameJsonExpression"):
                    found_device_name = TBUtility.get_value(handler["deviceNameJsonExpression"], content)

                # Get device type (if any), either from topic or from content
                if handler.get("deviceTypeTopicExpression"):
                    device_type_match = search(handler["deviceTypeTopicExpression"], message.topic)
                    found_device_type = device_type_match.group(0) if device_type_match is not None else handler["deviceTypeTopicExpression"]
                elif handler.get("deviceTypeJsonExpression"):
                    found_device_type = TBUtility.get_value(handler["deviceTypeJsonExpression"], content)

                if found_device_name is None:
                    self.__log.error("Device name missing from connection request")
                    continue

                # Note: device must be added even if it is already known locally: else ThingsBoard
                # will not send RPCs and attribute updates
                self.__log.info("Connecting device %s of type %s", found_device_name, found_device_type)
                self.__gateway.add_device(found_device_name, {"connector": self}, device_type=found_device_type)

            # Note: if I'm in this branch, this was for sure a connection message
            # => Execution must end here both in case of failure and success
            return None

        # Check if message topic exists in disconnection handlers "i.e., I'm disconnecting a device" -------------------
        topic_handlers = [regex for regex in self.__disconnect_requests_sub_topics if fullmatch(regex, message.topic)]
        if topic_handlers:
            for topic in topic_handlers:
                handler = self.__disconnect_requests_sub_topics[topic]

                found_device_name = None
                found_device_type = 'default'

                # Get device name, either from topic or from content
                if handler.get("deviceNameTopicExpression"):
                    device_name_match = search(handler["deviceNameTopicExpression"], message.topic)
                    if device_name_match is not None:
                        found_device_name = device_name_match.group(0)
                elif handler.get("deviceNameJsonExpression"):
                    found_device_name = TBUtility.get_value(handler["deviceNameJsonExpression"], content)

                # Get device type (if any), either from topic or from content
                if handler.get("deviceTypeTopicExpression"):
                    device_type_match = search(handler["deviceTypeTopicExpression"], message.topic)
                    if device_type_match is not None:
                        found_device_type = device_type_match.group(0)
                elif handler.get("deviceTypeJsonExpression"):
                    found_device_type = TBUtility.get_value(handler["deviceTypeJsonExpression"], content)

                if found_device_name is None:
                    self.__log.error("Device name missing from disconnection request")
                    continue

                if found_device_name in self.__gateway.get_devices():
                    self.__log.info("Disconnecting device %s of type %s", found_device_name, found_device_type)
                    self.__gateway.del_device(found_device_name)
                else:
                    self.__log.info("Device %s was not connected", found_device_name)

                break

            # Note: if I'm in this branch, this was for sure a disconnection message
            # => Execution must end here both in case of failure and success
            return None

        # Check if message topic exists in attribute request handlers "i.e., I'm asking for a shared attribute" --------
        topic_handlers = [regex for regex in self.__attribute_requests_sub_topics if fullmatch(regex, message.topic)]
        if topic_handlers:
            try:
                for topic in topic_handlers:
                    handler = self.__attribute_requests_sub_topics[topic]

                    found_device_name = None
                    found_attribute_name = None

                    # Get device name, either from topic or from content
                    if handler.get("deviceNameTopicExpression"):
                        device_name_match = search(handler["deviceNameTopicExpression"], message.topic)
                        if device_name_match is not None:
                            found_device_name = device_name_match.group(0)
                    elif handler.get("deviceNameJsonExpression"):
                        found_device_name = TBUtility.get_value(handler["deviceNameJsonExpression"], content)

                    # Get attribute name, either from topic or from content
                    if handler.get("attributeNameTopicExpression"):
                        attribute_name_match = search(handler["attributeNameTopicExpression"], message.topic)
                        if attribute_name_match is not None:
                            found_attribute_name = attribute_name_match.group(0)
                    elif handler.get("attributeNameJsonExpression"):
                        found_attribute_name = TBUtility.get_value(handler["attributeNameJsonExpression"], content)

                    if found_device_name is None:
                        self.__log.error("Device name missing from attribute request")
                        continue

                    if found_attribute_name is None:
                        self.__log.error("Attribute name missing from attribute request")
                        continue

                    self.__log.info("Will retrieve attribute %s of %s", found_attribute_name, found_device_name)
                    self.__gateway.tb_client.client.gw_request_shared_attributes(
                        found_device_name,
                        [found_attribute_name],
                        lambda data, *args: self.notify_attribute(
                            data,
                            found_attribute_name,
                            handler.get("topicExpression"),
                            handler.get("valueExpression")))

                    break

            except Exception as e:
                log.exception(e)

            # Note: if I'm in this branch, this was for sure an attribute request message
            # => Execution must end here both in case of failure and success
            return None

        # Check if message topic exists in RPC handlers ----------------------------------------------------------------
        # The gateway is expecting for this message => no wildcards here, the topic must be evaluated as is

        if self.__gateway.is_rpc_in_progress(message.topic):
            log.info("RPC response arrived. Forwarding it to thingsboard.")
            self.__gateway.rpc_with_reply_processing(message.topic, content)
            return None

        self.__log.debug("Received message to topic \"%s\" with unknown interpreter data: \n\n\"%s\"",
                         message.topic,
                         content)

    def notify_attribute(self, incoming_data, attribute_name, topic_expression, value_expression):
        if incoming_data.get("device") is None or incoming_data.get("value") is None:
            return

        device_name = incoming_data.get("device")
        attribute_value = incoming_data.get("value")

        topic = topic_expression \
            .replace("${deviceName}", str(device_name)) \
            .replace("${attributeKey}", str(attribute_name))

        data = value_expression.replace("${attributeKey}", str(attribute_name)) \
            .replace("${attributeValue}", str(attribute_value))

        self._client.publish(topic, data).wait_for_publish()

    def on_attributes_update(self, content):
        if self.__attribute_updates:
            for attribute_update in self.__attribute_updates:
                if match(attribute_update["deviceNameFilter"], content["device"]):
                    for attribute_key in content["data"]:
                        if match(attribute_update["attributeFilter"], attribute_key):
                            try:
                                topic = attribute_update["topicExpression"]\
                                        .replace("${deviceName}", str(content["device"]))\
                                        .replace("${attributeKey}", str(attribute_key))\
                                        .replace("${attributeValue}", str(content["data"][attribute_key]))
                            except KeyError as e:
                                log.exception("Cannot form topic, key %s - not found", e)
                                raise e
                            try:
                                data = attribute_update["valueExpression"]\
                                        .replace("${attributeKey}", str(attribute_key))\
                                        .replace("${attributeValue}", str(content["data"][attribute_key]))
                            except KeyError as e:
                                log.exception("Cannot form topic, key %s - not found", e)
                                raise e
                            self._client.publish(topic, data).wait_for_publish()
                            self.__log.debug("Attribute Update data: %s for device %s to topic: %s", data, content["device"], topic)
                        else:
                            self.__log.error("Cannot find attributeName by filter in message with data: %s", content)
                else:
                    self.__log.error("Cannot find deviceName by filter in message with data: %s", content)
        else:
            self.__log.error("Attribute updates config not found.")

    def server_side_rpc_handler(self, content):
        self.__log.info("Incoming server-side RPC: %s", content)

        # Check whether one of my RPC handlers can handle this request
        for rpc_config in self.__server_side_rpc:
            if search(rpc_config["deviceNameFilter"], content["device"]) \
                    and search(rpc_config["methodFilter"], content["data"]["method"]) is not None:

                # This handler seems able to handle the request
                self.__log.info("Candidate RPC handler found")

                expects_response = rpc_config.get("responseTopicExpression")
                defines_timeout = rpc_config.get("responseTimeout")

                # 2-way RPC setup
                if expects_response and defines_timeout:

                    expected_response_topic = rpc_config["responseTopicExpression"] \
                        .replace("${deviceName}", str(content["device"])) \
                        .replace("${methodName}", str(content["data"]["method"])) \
                        .replace("${requestId}", str(content["data"]["id"])) \
                        .replace("${params}", simplejson.dumps(content["data"].get("params", "")))

                    timeout = time.time() * 1000 + rpc_config.get("responseTimeout")

                    # Start listenting on the response topic
                    self.__log.info("Subscribing to: %s", expected_response_topic)
                    self.__subscribe(expected_response_topic,  rpc_config.get("responseTopicQoS", 1))

                    # Wait for subscription to be carried out
                    sub_response_timeout = 10

                    while expected_response_topic in self.__subscribes_sent.values():
                        sub_response_timeout -= 1
                        time.sleep(0.1)
                        if sub_response_timeout == 0:
                            break

                    # Ask the gateway to enqueue this as an RPC response
                    self.__gateway.register_rpc_request_timeout(content,
                                                                    timeout,
                                                                    expected_response_topic,
                                                                    self.rpc_cancel_processing)

                    # Wait for RPC to be successfully enqueued, which never fails.
                    while self.__gateway.is_rpc_in_progress(expected_response_topic):
                        time.sleep(0.1)

                elif expects_response and not defines_timeout:
                    self.__log.info("2-way RPC without timeout: treating as 1-way")

                # Actually reach out for the device
                request_topic = rpc_config.get("requestTopicExpression")\
                    .replace("${deviceName}", str(content["device"]))\
                    .replace("${methodName}", str(content["data"]["method"]))\
                    .replace("${requestId}", str(content["data"]["id"]))\
                    .replace("${params}", simplejson.dumps(content["data"].get("params", "")))

                data_to_send = rpc_config.get("valueExpression")\
                    .replace("${deviceName}", str(content["device"]))\
                    .replace("${methodName}", str(content["data"]["method"]))\
                    .replace("${requestId}", str(content["data"]["id"]))\
                    .replace("${params}", simplejson.dumps(content["data"].get("params", "")))

                try:
                    self.__log.info("Publishing to: %s with data %s", request_topic, data_to_send)
                    self._client.publish(request_topic, data_to_send)

                    if not expects_response or not defines_timeout:
                        self.__log.info("One-way RPC: sending ack to ThingsBoard immediately")
                        self.__gateway.send_rpc_reply(device=content["device"], req_id=content["data"]["id"], success_sent=True)

                    # Everything went out smoothly: RPC is served
                    return

                except Exception as e:
                    self.__log.exception(e)

        self.__log.error("RPC not handled: %s", content)

    def rpc_cancel_processing(self, topic):
        log.info("RPC canceled or terminated. Unsubscribing from %s", topic)
        self._client.unsubscribe(topic)
<|MERGE_RESOLUTION|>--- conflicted
+++ resolved
@@ -326,22 +326,9 @@
         except Exception as e:
             self.__log.exception(e)
 
-<<<<<<< HEAD
-    def _save_converted_msg(self, converter, message, content) -> bool:
-        converted_content = converter.convert(message.topic, content)
-
-        if converted_content:
-            self.__gateway.send_to_storage(self.name, converted_content)
-            self.statistics['MessagesSent'] += 1
-            self.__log.debug("Successfully converted message from topic %s", message.topic)
-            return True
-
-        return False
-=======
         # Success or not, remove this topic from the list of pending subscription requests
         if self.__subscribes_sent.get(mid) is not None:
             del self.__subscribes_sent[mid]
->>>>>>> 91d37625
 
     def _on_message(self, client, userdata, message):
         self.statistics['MessagesReceived'] += 1
@@ -361,18 +348,15 @@
                 available_converters = self.__mapping_sub_topics[topic]
                 for converter in available_converters:
                     try:
-                        if isinstance(content, list):
-                            for item in content:
-                                request_handled = self._save_converted_msg(converter, message, item)
-                                if not request_handled:
-                                    self.__log.error(
-                                        'Cannot find converter for the topic:"%s"! Client: %s, User data: %s',
-                                        message.topic,
-                                        str(client),
-                                        str(userdata))
+                        converted_content = converter.convert(message.topic, content)
+
+                        if converted_content:
+                            request_handled = True
+                            self.__gateway.send_to_storage(self.name, converted_content)
+                            self.statistics['MessagesSent'] += 1
+                            self.__log.debug("Successfully converted message from topic %s", message.topic)
                         else:
-                            request_handled = self._save_converted_msg(converter, message, content)
-
+                            continue
                     except Exception as e:
                         log.exception(e)
 
