--- conflicted
+++ resolved
@@ -1002,7 +1002,7 @@
     def get_converters(self):
         return [item[0] for _, item in self.__mapping_sub_topics.items()]
 
-<<<<<<< HEAD
+
     def update_converter_config(self, converter_name, config):
         self.__log.debug('Received remote converter configuration update for %s with configuration %s', converter_name,
                          config)
@@ -1044,8 +1044,7 @@
                         continue
                 break
             sleep(1)
-=======
->>>>>>> 64f36af7
+
 
     def _send_current_converter_config(self, name, config):
         self.__gateway.send_attributes({name: config})
