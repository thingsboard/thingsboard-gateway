#     Copyright 2024. ThingsBoard
#
#     Licensed under the Apache License, Version 2.0 (the "License");
#     you may not use this file except in compliance with the License.
#     You may obtain a copy of the License at
#
#         http://www.apache.org/licenses/LICENSE-2.0
#
#     Unless required by applicable law or agreed to in writing, software
#     distributed under the License is distributed on an "AS IS" BASIS,
#     WITHOUT WARRANTIES OR CONDITIONS OF ANY KIND, either express or implied.
#     See the License for the specific language governing permissions and
#     limitations under the License.
from concurrent.futures import ThreadPoolExecutor
from datetime import timezone
from time import time

from asyncua.ua.uatypes import VariantType

from thingsboard_gateway.connectors.opcua.opcua_converter import OpcUaConverter
from thingsboard_gateway.gateway.constants import TELEMETRY_PARAMETER, ATTRIBUTES_PARAMETER
from thingsboard_gateway.gateway.entities.converted_data import ConvertedData
from thingsboard_gateway.gateway.entities.telemetry_entry import TelemetryEntry
from thingsboard_gateway.gateway.statistics.statistics_service import StatisticsService

DATA_TYPES = {
    'attributes': ATTRIBUTES_PARAMETER,
    'timeseries': TELEMETRY_PARAMETER
}

VARIANT_TYPE_HANDLERS = {
    VariantType.ExtensionObject: lambda data: str(data),
    VariantType.DateTime: lambda data: data.replace(
        tzinfo=timezone.utc).isoformat() if data.tzinfo is None else data.isoformat(),
    VariantType.StatusCode: lambda data: data.name,
    VariantType.QualifiedName: lambda data: data.to_string(),
    VariantType.NodeId: lambda data: data.to_string(),
    VariantType.ExpandedNodeId: lambda data: data.to_string(),
    VariantType.ByteString: lambda data: data.hex(),
    VariantType.XmlElement: lambda data: data.decode('utf-8'),
    VariantType.Guid: lambda data: str(data),
    VariantType.DiagnosticInfo: lambda data: data.to_string(),
    VariantType.Null: lambda data: None
}

ERROR_MSG_TEMPLATE = "Bad status code: {} for node: {} with description {}"


class OpcUaUplinkConverter(OpcUaConverter):
    def __init__(self, config, logger):
        self._log = logger
        self.__config = config

    @staticmethod
    def process_datapoint(config, val, basic_timestamp):
        try:
            error = None
            data = val.Value.Value
            if isinstance(data, list):
                data = [str(item) for item in data]
            else:
                handler = VARIANT_TYPE_HANDLERS.get(val.Value.VariantType, lambda d: str(d) if not hasattr(d, 'to_string') else d.to_string())
                data = handler(data)

            if data is None and val.StatusCode.is_bad():
                data = str.format(ERROR_MSG_TEMPLATE,val.StatusCode.name, val.data_type, val.StatusCode.doc)
                error = True

            timestamp_location = config.get('timestampLocation', 'gateway').lower()
            timestamp = basic_timestamp  # Default timestamp
            if timestamp_location == 'sourcetimestamp' and val.SourceTimestamp is not None:
                timestamp = val.SourceTimestamp.timestamp() * 1000
            elif timestamp_location == 'servertimestamp' and val.ServerTimestamp is not None:
                timestamp = val.ServerTimestamp.timestamp() * 1000

            section = DATA_TYPES[config['section']]
            if section == TELEMETRY_PARAMETER:
                return TelemetryEntry({config['key']: data}, ts=timestamp), error
            elif section == ATTRIBUTES_PARAMETER:
                return {config['key']: data}, error
        except Exception as e:
            return None, str(e)

    def convert(self, configs, values) -> ConvertedData:
        StatisticsService.count_connector_message(self._log.name, 'convertersMsgProcessed')
        basic_timestamp = int(time() * 1000)

        is_debug_enabled = self._log.isEnabledFor(10)

        try:
            if not isinstance(configs, list):
                configs = [configs]
            if not isinstance(values, list):
                values = [values]

<<<<<<< HEAD
            result_data = {
                DEVICE_NAME_PARAMETER: self.__config['device_name'],
                DEVICE_TYPE_PARAMETER: self.__config['device_type'],
                ATTRIBUTES_PARAMETER: [],
                TELEMETRY_PARAMETER: []}
            telemetry_datapoints = {}

            telemetry_datapoints_count = 0
            attributes_datapoints_count = 0

            timestamp = int(time() * 1000)

            for val, config in zip(values, configs):
                if not val:
                    continue

                data = val.Value.Value

                if isinstance(data, list):
                    data = [str(item) for item in data]
                elif data is not None and not isinstance(data, (int, float, str, bool, dict, type(None))):
                    handler = VARIANT_TYPE_HANDLERS.get(val.Value.VariantType,
                                                        lambda data: str(data) if not hasattr(data, 'to_string') else data.to_string())
                    data = handler(data)

                if data is None and val.StatusCode.is_bad():
                    msg = "Bad status code: %r for node: %r with description %r" % (val.StatusCode.name,
                                                                                    val.data_type,
                                                                                    val.StatusCode.doc)
                    self._log.warning(msg)
                    data = msg

                section = DATA_TYPES[config['section']]

                if val.SourceTimestamp and section == TELEMETRY_PARAMETER:
                    telemetry_datapoints_count += 1
                    if timestamp in telemetry_datapoints:
                        telemetry_datapoints[timestamp].update({config['key']: data})
                    else:
                        telemetry_datapoints[timestamp] = {config['key']: data}
                else:
                    attributes_datapoints_count += 1
                    result_data[section].append({config['key']: data})

            if telemetry_datapoints:
                result_data[TELEMETRY_PARAMETER].extend(
                    {TELEMETRY_TIMESTAMP_PARAMETER: timestamp, TELEMETRY_VALUES_PARAMETER: datapoints}
                    for timestamp, datapoints in telemetry_datapoints.items()
                )

            StatisticsService.count_connector_message(self._log.name, 'convertersAttrProduced',
                                                      count=attributes_datapoints_count)
            StatisticsService.count_connector_message(self._log.name, 'convertersTsProduced',
                                                      count=telemetry_datapoints_count)

            return result_data
=======
            if is_debug_enabled:
                start_iteration = basic_timestamp
            converted_data = ConvertedData(device_name=self.__config['device_name'], device_type=self.__config['device_type'])

            max_workers = min(8, len(values))

            with ThreadPoolExecutor(max_workers=max_workers) as executor:
                results = list(executor.map(self.process_datapoint, configs, values, [basic_timestamp] * len(values)))

            telemetry_batch = []
            attributes_batch = []

            if is_debug_enabled:
                filling_start_time = int(time() * 1000)

            with ThreadPoolExecutor(max_workers=max_workers) as executor:
                future_telemetry = executor.submit(self.fill_telemetry, results)
                future_attributes = executor.submit(self.fill_attributes, results)
                telemetry_batch = future_telemetry.result()
                attributes_batch = future_attributes.result()

            converted_data.add_to_telemetry(telemetry_batch)
            for attr in attributes_batch:
                converted_data.add_to_attributes(attr)

            if is_debug_enabled:
                converted_data_fill_time = int(time() * 1000) - filling_start_time
            total_datapoints_in_converted_data = converted_data.telemetry_datapoints_count + converted_data.attributes_datapoints_count

            if is_debug_enabled:
                self._log.debug("Iteration took %d ms", int(time() * 1000) - start_iteration)
                self._log.debug("Filling took %d ms", converted_data_fill_time)
                self._log.debug("Average time per iteration: %2f ms", (float(int(time() * 1000)) - start_iteration) / float(len(values)))
                self._log.debug("Average filling time: %2f ms", float(converted_data_fill_time) / float(total_datapoints_in_converted_data))
                self._log.debug("Total datapoints in converted data: %d", total_datapoints_in_converted_data)

            StatisticsService.count_connector_message(self._log.name, 'convertersAttrProduced', count=converted_data.attributes_datapoints_count)
            StatisticsService.count_connector_message(self._log.name, 'convertersTsProduced', count=converted_data.telemetry_datapoints_count)

            return converted_data
>>>>>>> abbcf141
        except Exception as e:
            self._log.exception("Error occurred while converting data: ", exc_info=e)
            StatisticsService.count_connector_message(self._log.name, 'convertersMsgDropped')

    @staticmethod
    def fill_telemetry(results):
        telemetry_batch = []
        for result, error in results:
            if isinstance(result, TelemetryEntry):
                telemetry_batch.append(result)
        return telemetry_batch

    @staticmethod
    def fill_attributes(results):
        attributes_batch = []
        for result, error in results:
            if isinstance(result, dict):
                attributes_batch.append(result)
        return attributes_batch<|MERGE_RESOLUTION|>--- conflicted
+++ resolved
@@ -93,64 +93,6 @@
             if not isinstance(values, list):
                 values = [values]
 
-<<<<<<< HEAD
-            result_data = {
-                DEVICE_NAME_PARAMETER: self.__config['device_name'],
-                DEVICE_TYPE_PARAMETER: self.__config['device_type'],
-                ATTRIBUTES_PARAMETER: [],
-                TELEMETRY_PARAMETER: []}
-            telemetry_datapoints = {}
-
-            telemetry_datapoints_count = 0
-            attributes_datapoints_count = 0
-
-            timestamp = int(time() * 1000)
-
-            for val, config in zip(values, configs):
-                if not val:
-                    continue
-
-                data = val.Value.Value
-
-                if isinstance(data, list):
-                    data = [str(item) for item in data]
-                elif data is not None and not isinstance(data, (int, float, str, bool, dict, type(None))):
-                    handler = VARIANT_TYPE_HANDLERS.get(val.Value.VariantType,
-                                                        lambda data: str(data) if not hasattr(data, 'to_string') else data.to_string())
-                    data = handler(data)
-
-                if data is None and val.StatusCode.is_bad():
-                    msg = "Bad status code: %r for node: %r with description %r" % (val.StatusCode.name,
-                                                                                    val.data_type,
-                                                                                    val.StatusCode.doc)
-                    self._log.warning(msg)
-                    data = msg
-
-                section = DATA_TYPES[config['section']]
-
-                if val.SourceTimestamp and section == TELEMETRY_PARAMETER:
-                    telemetry_datapoints_count += 1
-                    if timestamp in telemetry_datapoints:
-                        telemetry_datapoints[timestamp].update({config['key']: data})
-                    else:
-                        telemetry_datapoints[timestamp] = {config['key']: data}
-                else:
-                    attributes_datapoints_count += 1
-                    result_data[section].append({config['key']: data})
-
-            if telemetry_datapoints:
-                result_data[TELEMETRY_PARAMETER].extend(
-                    {TELEMETRY_TIMESTAMP_PARAMETER: timestamp, TELEMETRY_VALUES_PARAMETER: datapoints}
-                    for timestamp, datapoints in telemetry_datapoints.items()
-                )
-
-            StatisticsService.count_connector_message(self._log.name, 'convertersAttrProduced',
-                                                      count=attributes_datapoints_count)
-            StatisticsService.count_connector_message(self._log.name, 'convertersTsProduced',
-                                                      count=telemetry_datapoints_count)
-
-            return result_data
-=======
             if is_debug_enabled:
                 start_iteration = basic_timestamp
             converted_data = ConvertedData(device_name=self.__config['device_name'], device_type=self.__config['device_type'])
@@ -191,7 +133,6 @@
             StatisticsService.count_connector_message(self._log.name, 'convertersTsProduced', count=converted_data.telemetry_datapoints_count)
 
             return converted_data
->>>>>>> abbcf141
         except Exception as e:
             self._log.exception("Error occurred while converting data: ", exc_info=e)
             StatisticsService.count_connector_message(self._log.name, 'convertersMsgDropped')
