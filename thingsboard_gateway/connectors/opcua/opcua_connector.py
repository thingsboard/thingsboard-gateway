--- conflicted
+++ resolved
@@ -674,18 +674,9 @@
                     #TODO: Should these counters be here, or on upper level?
                     StatisticsService.count_connector_bytes(self.name, converted_data,
                                                             stat_parameter_name='connectorBytesReceived')
-<<<<<<< HEAD
-
-            self.__log.debug('Converted nodes %s: devices %s, attr %s, telemetry %s',
-                                 converted_nodes_count, converted_data_dev_count,
-                                 converted_data_attr_count, converted_telemetry_ts_count)
-        else:
-            self.__log.info('No nodes to poll')
-=======
         except Exception as e:
             print("Error converting data: %s", e)
             self.__log.exception("Error converting data: %s", e)
->>>>>>> cbbe8af7
 
     @staticmethod
     def __convert_device_data(converter, device_nodes, values):
