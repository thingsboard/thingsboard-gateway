#     Copyright 2024. ThingsBoard
#
#     Licensed under the Apache License, Version 2.0 (the "License");
#     you may not use this file except in compliance with the License.
#     You may obtain a copy of the License at
#
#         http://www.apache.org/licenses/LICENSE-2.0
#
#     Unless required by applicable law or agreed to in writing, software
#     distributed under the License is distributed on an "AS IS" BASIS,
#     WITHOUT WARRANTIES OR CONDITIONS OF ANY KIND, either express or implied.
#     See the License for the specific language governing permissions and
#     limitations under the License.

import logging
import logging.config
import logging.handlers
import multiprocessing.managers
import os.path
import subprocess
from os import execv, listdir, path, pathsep, stat, system
from platform import system as platform_system
from queue import SimpleQueue
from random import choice
from signal import signal, SIGINT
from string import ascii_lowercase, hexdigits
from sys import argv, executable, getsizeof
from threading import RLock, Thread, main_thread, current_thread
from time import sleep, time, monotonic

from simplejson import JSONDecodeError, dumps, load, loads
from yaml import safe_load

from thingsboard_gateway.connectors.connector import Connector
from thingsboard_gateway.gateway.constant_enums import DeviceActions, Status
from thingsboard_gateway.gateway.constants import CONNECTED_DEVICES_FILENAME, CONNECTOR_PARAMETER, \
    PERSISTENT_GRPC_CONNECTORS_KEY_FILENAME, RENAMING_PARAMETER, CONNECTOR_NAME_PARAMETER, DEVICE_TYPE_PARAMETER, \
    CONNECTOR_ID_PARAMETER, ATTRIBUTES_FOR_REQUEST
from thingsboard_gateway.gateway.device_filter import DeviceFilter
from thingsboard_gateway.gateway.duplicate_detector import DuplicateDetector
from thingsboard_gateway.gateway.shell.proxy import AutoProxy
from thingsboard_gateway.gateway.statistics_service import StatisticsService
from thingsboard_gateway.gateway.tb_client import TBClient
from thingsboard_gateway.storage.file.file_event_storage import FileEventStorage
from thingsboard_gateway.storage.memory.memory_event_storage import MemoryEventStorage
from thingsboard_gateway.storage.sqlite.sqlite_event_storage import SQLiteEventStorage
from thingsboard_gateway.tb_utility.tb_gateway_remote_configurator import RemoteConfigurator
from thingsboard_gateway.tb_utility.tb_handler import TBLoggerHandler
from thingsboard_gateway.tb_utility.tb_loader import TBModuleLoader
from thingsboard_gateway.tb_utility.tb_logger import TbLogger
from thingsboard_gateway.tb_utility.tb_remote_shell import RemoteShell
from thingsboard_gateway.tb_utility.tb_updater import TBUpdater
from thingsboard_gateway.tb_utility.tb_utility import TBUtility

GRPC_LOADED = False
try:
    from thingsboard_gateway.gateway.grpc_service.grpc_connector import GrpcConnector
    from thingsboard_gateway.gateway.grpc_service.tb_grpc_manager import TBGRPCServerManager

    GRPC_LOADED = True
except ImportError:
    print("Cannot load GRPC connector!")

    class GrpcConnector:
        pass

    class TBGRPCServerManager:
        pass
log: TbLogger = None  # type: ignore
main_handler = logging.handlers.MemoryHandler(-1)

DEFAULT_CONNECTORS = {
    "mqtt": "MqttConnector",
    "modbus": "ModbusConnector",
    "opcua": "OpcUaConnector",
    "ble": "BLEConnector",
    "request": "RequestConnector",
    "can": "CanConnector",
    "bacnet": "BACnetConnector",
    "odbc": "OdbcConnector",
    "rest": "RESTConnector",
    "snmp": "SNMPConnector",
    "ftp": "FTPConnector",
    "socket": "SocketConnector",
    "xmpp": "XMPPConnector",
    "ocpp": "OcppConnector",
}

DEFAULT_STATISTIC = {
    'enable': True,
    'statsSendPeriodInSeconds': 600
}

DEFAULT_DEVICE_FILTER = {
    'enable': False
}


def load_file(path_to_file):
    with open(path_to_file, 'r') as target_file:
        content = load(target_file)
    return content


class GatewayManager(multiprocessing.managers.BaseManager):
    def __init__(self, address=None, authkey=b''):
        super().__init__(address=address, authkey=authkey)
        self.gateway = None

    def has_gateway(self):
        return self.gateway is not None

    def add_gateway(self, gateway):
        self.gateway = gateway

    def shutdown(self) -> None:
        super().__exit__(None, None, None)


class TBGatewayService:

    DEFAULT_TIMEOUT = 5

    EXPOSED_GETTERS = [
        'ping',
        'get_status',
        'get_storage_name',
        'get_storage_events_count',
        'get_available_connectors',
        'get_connector_status',
        'get_connector_config'
    ]

    def __init__(self, config_file=None):
        self.__init_variables()
        if current_thread() is main_thread():
            signal(SIGINT, lambda _, __: self.__stop_gateway())

        self.__lock = RLock()
        self.__process_async_actions_thread = Thread(target=self.__process_async_device_actions,
                                                     name="Async device actions processing thread", daemon=True)

        self._config_dir = path.dirname(path.abspath(config_file)) + path.sep
        if config_file is None:
            config_file = (path.dirname(path.dirname(path.abspath(__file__))) +
                           '/config/tb_gateway.json'.replace('/', path.sep))

        logging_error = None
        try:
            with open(self._config_dir + 'logs.json', 'r') as file:
                log_config = load(file)
            logging.config.dictConfig(log_config)
        except Exception as e:
            logging_error = e

        global log
        log = TbLogger('service', gateway=self, level='INFO')
        global main_handler
        self.main_handler = main_handler
        log.addHandler(self.main_handler)

        # load general configuration YAML/JSON
        self.__config = self.__load_general_config(config_file)

        # change main config if Gateway running with docker env variables
        self.__modify_main_config()

        log.info("Gateway starting...")
        self.__duplicate_detector = DuplicateDetector(self.available_connectors_by_name)
        self.__updater = TBUpdater()
        self.version = self.__updater.get_version()
        log.info("ThingsBoard IoT gateway version: %s", self.version["current_version"])
        self.name = ''.join(choice(ascii_lowercase) for _ in range(64))

        self.__connectors_not_found = False
        self._load_connectors()
        self.__connectors_init_start_success = True
        try:
            self.__connect_with_connectors()
        except Exception as e:
            log.exception("Error while connecting to connectors: %s", e)
            self.__connectors_init_start_success = False

        connection_logger = logging.getLogger('tb_connection')
        self.tb_client = TBClient(self.__config["thingsboard"], self._config_dir, connection_logger)
        try:
            self.tb_client.disconnect()
        except Exception as e:
            log.exception(e)
        self.tb_client.register_service_subscription_callback(self.subscribe_to_required_topics)
        self.tb_client.connect()
        if self.stopped:
            return
        if logging_error is not None:
            self.tb_client.client.send_telemetry({"ts": time() * 1000, "values": {
                "LOGS": "Logging loading exception, logs.json is wrong: %s" % (str(logging_error),)}})
            TBLoggerHandler.set_default_handler()
        self.remote_handler = TBLoggerHandler(self)
        log.addHandler(self.remote_handler)
        # self.main_handler.setTarget(self.remote_handler)
        self.__save_converted_data_thread = Thread(name="Storage fill thread", daemon=True,
                                                   target=self.__send_to_storage)
        self.__save_converted_data_thread.start()

        self.init_remote_shell(self.__config["thingsboard"].get("remoteShell"))
        self.__rpc_processing_thread = Thread(target=self.__send_rpc_reply_processing, daemon=True,
                                              name="RPC processing thread")
        self.__rpc_processing_thread.start()
        self.__rpc_to_devices_processing_thread = Thread(target=self.__rpc_to_devices_processing, daemon=True,
                                                            name="RPC to devices processing thread")
        self.__rpc_to_devices_processing_thread.start()
        self._event_storage = self._event_storage_types[self.__config["storage"]["type"]](self.__config["storage"])

        self.init_grpc_service(self.__config.get('grpc'))

        self.__devices_idle_checker = self.__config['thingsboard'].get('checkingDeviceActivity', {})
        self.__check_devices_idle = self.__devices_idle_checker.get('checkDeviceInactivity', False)
        if self.__check_devices_idle:
            thread = Thread(name='Checking devices idle time', target=self.__check_devices_idle_time, daemon=True)
            thread.start()
            log.info('Start checking devices idle time')

        self.init_statistics_service(self.__config['thingsboard'].get('statistics', DEFAULT_STATISTIC))

        self.__min_pack_send_delay_ms = 10#self.__config['thingsboard'].get('minPackSendDelayMS', 200)
        self.__min_pack_send_delay_ms = self.__min_pack_send_delay_ms / 1000.0
<<<<<<< HEAD
        self.__min_pack_size_to_send = 10 #self.__config['thingsboard'].get('minPackSizeToSend', 50)
=======
        self.__min_pack_size_to_send = 1000 #self.__config['thingsboard'].get('minPackSizeToSend', 50)
        self.__max_payload_size_in_bytes = 1_000_000 #self.__config["thingsboard"].get("maxPayloadSizeBytes", 400)
>>>>>>> 2f79b611

        self._send_thread = Thread(target=self.__read_data_from_storage, daemon=True,
                                   name="Send data to Thingsboard Thread")
        self._send_thread.start()

        self.init_device_filtering(self.__config['thingsboard'].get('deviceFiltering', DEFAULT_DEVICE_FILTER))

        log.info("Gateway started.")

        self._watchers_thread = Thread(target=self._watchers, name='Watchers', daemon=True)
        self._watchers_thread.start()

        self.__init_remote_configuration()

        if self.__connectors_not_found:
            self.connectors_configs = {}
            self.load_connectors()

        try:
            log.warning("Initials connections with connectors was failed, trying again...")
            if not self.__connectors_init_start_success:
                self.connect_with_connectors()
                log.info("Initials connections with connectors was successful.")
        except Exception as e:
            log.exception("Error while connecting to connectors, please update configuration: %s", e)

        self.__load_persistent_devices()

        if self.__config['thingsboard'].get('managerEnabled', False):
            if path.exists('/tmp/gateway'):
                try:
                    # deleting old manager if it was closed incorrectly
                    system('rm -rf /tmp/gateway')
                except OSError as e:
                    log.exception(e)
                manager_address = '/tmp/gateway'
            if platform_system() == 'Windows':
                manager_address = ('127.0.0.1', 9999)
            self.manager = GatewayManager(address=manager_address, authkey=b'gateway')

            if current_thread() is main_thread():
                GatewayManager.register('get_gateway',
                                        self.get_gateway,
                                        proxytype=AutoProxy,
                                        exposed=self.EXPOSED_GETTERS,
                                        create_method=False)
                self.server = self.manager.get_server()
                self.server.serve_forever()

        while not self.stopped:
            try:
                sleep(1)
            except KeyboardInterrupt:
                self.__stop_gateway()
                break

    def __init_variables(self):
        self.stopped = False
        self.__device_filter_config = None
        self.__device_filter = None
        self.__grpc_manager = None
        self.__remote_shell = None
        self.__statistics = None
        self.__statistics_service = None
        self.__grpc_config = None
        self.__grpc_connectors = None
        self.__grpc_manager = None
        self.__remote_configurator = None
        self.tb_client = None
        self.__requested_config_after_connect = False
        self.__rpc_reply_sent = False
        self.__subscribed_to_rpc_topics = False
        self.__rpc_remote_shell_command_in_progress = None
        self.connectors_configs = {}
        self.__scheduled_rpc_calls = []
        self.__rpc_requests_in_progress = {}
        self.available_connectors_by_name: dict[str, Connector] = {}
        self.available_connectors_by_id: dict[str, Connector] = {}
        self.__connector_incoming_messages = {}
        self.__connected_devices = {}
        self.__renamed_devices = {}
        self.__saved_devices = {}
        self.__added_devices = {}
        self.__events = []
        self.__grpc_connectors = {}
        self._default_connectors = DEFAULT_CONNECTORS

        self._published_events = SimpleQueue()
        self.__rpc_processing_queue = SimpleQueue()
        self.__rpc_to_devices_queue = SimpleQueue()
        self.__async_device_actions_queue = SimpleQueue()
        self.__rpc_register_queue = SimpleQueue()
        self.__converted_data_queue = SimpleQueue()

        self.__updates_check_period_ms = 300000
        self.__updates_check_time = 0

        self._implemented_connectors = {}
        self._event_storage_types = {
            "memory": MemoryEventStorage,
            "file": FileEventStorage,
            "sqlite": SQLiteEventStorage,
        }
        self.__gateway_rpc_methods = {
            "ping": self.__rpc_ping,
            "stats": self.__form_statistics,
            "devices": self.__rpc_devices,
            "update": self.__rpc_update,
            "version": self.__rpc_version,
            "device_renamed": self.__process_renamed_gateway_devices,
            "device_deleted": self.__process_deleted_gateway_devices,
        }
        self.__rpc_scheduled_methods_functions = {
            "restart": {"function": execv, "arguments": (executable, [executable.split(pathsep)[-1]] + argv)},
            "reboot": {"function": subprocess.call, "arguments": (["shutdown", "-r", "-t", "0"],)},
        }
        self.async_device_actions = {
            DeviceActions.CONNECT: self.add_device,
            DeviceActions.DISCONNECT: self.del_device
        }

    @staticmethod
    def __load_general_config(config_file):
        file_extension = config_file.split('.')[-1]
        if file_extension == 'json' and os.path.exists(config_file):
            with open(config_file) as general_config:
                try:
                    return load(general_config)
                except Exception as e:
                    log.exception('Failed to load configuration file:\n %s', e)
        else:
            log.warning('YAML configuration is deprecated. '
                        'Please, use JSON configuration instead.')
            log.warning(
                'See default configuration on '
                'https://thingsboard.io/docs/iot-gateway/configuration/')

            config = {}
            try:
                filename = ''.join(config_file.split('.')[:-1])
                with open(filename + '.yaml') as general_config:
                    config = safe_load(general_config)

                with open(filename + '.json', 'w') as file:
                    file.writelines(dumps(config, indent='  '))
            except Exception as e:
                log.exception('Failed to load configuration file:\n %s', e)

            return config

    def init_grpc_service(self, config):
        self.__grpc_config = config # noqa
        if GRPC_LOADED and self.__grpc_config is not None and self.__grpc_config.get("enabled"):
            self.__process_async_actions_thread.start()
            self.__grpc_manager = TBGRPCServerManager(self, self.__grpc_config) # noqa
            self.__grpc_manager.set_gateway_read_callbacks(self.__register_connector, self.__unregister_connector)

    def init_statistics_service(self, config):
        self.__statistics = config # noqa
        if self.__statistics['enable']:
            if isinstance(self.__statistics_service, StatisticsService):
                self.__statistics_service.stop()
            self.__statistics_service = StatisticsService(self.__statistics['statsSendPeriodInSeconds'], self, log,
                                                          config_path=self._config_dir + self.__statistics[
                                                              'configuration'] if self.__statistics.get(
                                                              'configuration') else None)
        else:
            self.__statistics_service = None # noqa

    def init_device_filtering(self, config):
        self.__device_filter_config = config  # noqa
        self.__device_filter = None
        if self.__device_filter_config['enable'] and self.__device_filter_config.get('filterFile'):
            self.__device_filter = DeviceFilter(config_path=self._config_dir + self.__device_filter_config['filterFile']) # noqa

    def init_remote_shell(self, enable):
        self.__remote_shell = None
        if enable:
            log.warning("Remote shell is enabled. Please be carefully with this feature.")
            self.__remote_shell = RemoteShell(platform=self.__updater.get_platform(),
                                              release=self.__updater.get_release(),
                                              logger=log) # noqa

    @property
    def event_storage_types(self):
        return self._event_storage_types

    @property
    def config(self):
        return self.__config

    @config.setter
    def config(self, config):
        self.__config.update(config)

    @property
    def connected_devices(self):
        return len(self.__connected_devices.keys())

    @property
    def active_connectors(self):
        return len(self.available_connectors_by_id.keys())

    @property
    def inactive_connectors(self):
        return len(self.connectors_configs.keys()) - len(self.available_connectors_by_id.keys())

    @property
    def total_connectors(self):
        return len(self.connectors_configs.keys())

    def get_gateway(self):
        if self.manager.has_gateway():
            return self.manager.gateway
        else:
            self.manager.add_gateway(self)
            self.manager.register('gateway', lambda: self, proxytype=AutoProxy)

    def _watchers(self):
        try:
            gateway_statistic_send = 0
            connectors_configuration_check_time = 0

            while not self.stopped:
                cur_time = time() * 1000

                if not self.tb_client.client.is_connected() and self.__subscribed_to_rpc_topics:
                    self.__subscribed_to_rpc_topics = False

                if (not self.tb_client.is_connected()
                        and self.__remote_configurator is not None
                        and self.__requested_config_after_connect):
                    self.__requested_config_after_connect = False

                if (self.tb_client.is_connected()
                        and not self.tb_client.is_stopped()
                        and not self.__subscribed_to_rpc_topics):
                    for device in list(self.__saved_devices.keys()):
                        self.add_device(device,
                                        {CONNECTOR_PARAMETER: self.__saved_devices[device][CONNECTOR_PARAMETER]},
                                        device_type=self.__saved_devices[device][DEVICE_TYPE_PARAMETER])
                    self.subscribe_to_required_topics()

                if self.__scheduled_rpc_calls:
                    for rpc_call_index in range(len(self.__scheduled_rpc_calls)):
                        rpc_call = self.__scheduled_rpc_calls[rpc_call_index]
                        if cur_time > rpc_call[0]:
                            rpc_call = self.__scheduled_rpc_calls.pop(rpc_call_index)
                            result = None
                            try:
                                result = rpc_call[1]["function"](*rpc_call[1]["arguments"])
                            except Exception as e:
                                log.exception(e)

                            if result == 256:
                                log.warning("Error on RPC command: 256. Permission denied.")

                if ((self.__rpc_requests_in_progress or not self.__rpc_register_queue.empty())
                        and self.tb_client.is_connected()):
                    new_rpc_request_in_progress = {}
                    if self.__rpc_requests_in_progress:
                        for rpc_in_progress, data in self.__rpc_requests_in_progress.items():
                            if cur_time >= data[1]:
                                data[2](rpc_in_progress)
                                self.cancel_rpc_request(rpc_in_progress)
                                self.__rpc_requests_in_progress[rpc_in_progress] = "del"
                        new_rpc_request_in_progress = {key: value for key, value in
                                                       self.__rpc_requests_in_progress.items() if value != 'del'}
                    if not self.__rpc_register_queue.empty():
                        new_rpc_request_in_progress = self.__rpc_requests_in_progress
                        rpc_request_from_queue = self.__rpc_register_queue.get(False)
                        topic = rpc_request_from_queue["topic"]
                        data = rpc_request_from_queue["data"]
                        new_rpc_request_in_progress[topic] = data
                    self.__rpc_requests_in_progress = new_rpc_request_in_progress
                else:
                    try:
                        sleep(0.02)
                    except Exception as e:
                        log.exception(e)
                        break

                if (not self.__requested_config_after_connect and self.tb_client.is_connected()
                        and not self.tb_client.client.get_subscriptions_in_progress()):
                    self.__requested_config_after_connect = True
                    self._check_shared_attributes()

                if (cur_time - gateway_statistic_send > self.__statistics['statsSendPeriodInSeconds'] * 1000
                        and self.tb_client.is_connected()):
                    summary_messages = self.__form_statistics()
                    # with self.__lock:
                    self.tb_client.client.send_telemetry(summary_messages)
                    gateway_statistic_send = time() * 1000
                    # self.__check_shared_attributes()

                if (cur_time - connectors_configuration_check_time > self.__config["thingsboard"].get("checkConnectorsConfigurationInSeconds", 60) * 1000 # noqa
                        and not (self.__remote_configurator is not None and self.__remote_configurator.in_process)):
                    self.check_connector_configuration_updates()
                    connectors_configuration_check_time = time() * 1000

                if cur_time - self.__updates_check_time >= self.__updates_check_period_ms:
                    self.__updates_check_time = time() * 1000
                    self.version = self.__updater.get_version()
        except Exception as e:
            log.exception(e)
            self.__stop_gateway()
            self.__close_connectors()
            log.info("The gateway has been stopped.")
            self.tb_client.stop()

    def __modify_main_config(self):
        env_variables = TBUtility.get_service_environmental_variables()
        self.__config['thingsboard'] = {**self.__config['thingsboard'], **env_variables}

    def __close_connectors(self):
        for current_connector in self.available_connectors_by_id:
            try:
                close_start = monotonic()
                while not self.available_connectors_by_id[current_connector].is_stopped():
                    self.available_connectors_by_id[current_connector].close()
                    if monotonic() - close_start > 5:
                        log.error("Connector %s close timeout", current_connector)
                        break
                log.debug("Connector %s closed connection.", current_connector)
            except Exception as e:
                log.exception("Error while closing connector %s", current_connector, exc_info=e)

    def __stop_gateway(self):
        self.stopped = True
        self.__updater.stop()
        log.info("Stopping...")

        if self.__statistics_service is not None:
            self.__statistics_service.stop()

        if self.__grpc_manager is not None:
            self.__grpc_manager.stop()
        if os.path.exists("/tmp/gateway"):
            os.remove("/tmp/gateway")
        self.__close_connectors()
        if hasattr(self, "_event_storage"):
            self._event_storage.stop()
        log.info("The gateway has been stopped.")
        self.tb_client.disconnect()
        self.tb_client.stop()
        if hasattr(self, "manager"):
            self.manager.shutdown()

    def __init_remote_configuration(self, force=False):
        remote_configuration_enabled = self.__config["thingsboard"].get("remoteConfiguration")
        if not remote_configuration_enabled and force:
            log.info("Remote configuration is enabled forcibly!")
        if (remote_configuration_enabled or force) and self.__remote_configurator is None:
            try:
                self.__remote_configurator = RemoteConfigurator(self, self.__config)
                if self.tb_client.is_connected() and not self.tb_client.client.get_subscriptions_in_progress():
                    self._check_shared_attributes()
            except Exception as e:
                log.exception(e)
        if self.__remote_configurator is not None:
            self.__remote_configurator.send_current_configuration()

    def _attributes_parse(self, content, *args):
        try:
            log.debug("Received data: %s, %s", content, args)
            if content is not None:
                shared_attributes = content.get("shared", {})
                client_attributes = content.get("client", {})
                if shared_attributes or client_attributes:
                    self.__process_attributes_response(shared_attributes, client_attributes)
                else:
                    self.__process_attribute_update(content)

                if shared_attributes:
                    log.debug("Shared attributes received (%s).",
                              ", ".join([attr for attr in shared_attributes.keys()]))
                if client_attributes:
                    log.debug("Client attributes received (%s).",
                              ", ".join([attr for attr in client_attributes.keys()]))
        except Exception as e:
            log.exception(e)

    def __process_attribute_update(self, content):
        self.__process_remote_logging_update(content.get("RemoteLoggingLevel"))
        self.__process_remote_configuration(content)
        self.__process_remote_converter_configuration_update(content)

    def __process_attributes_response(self, shared_attributes, client_attributes):
        if shared_attributes:
            log.debug("Shared attributes received: %s", shared_attributes)
        if client_attributes:
            log.debug("Client attributes received: %s", client_attributes)
        self.__process_remote_logging_update(shared_attributes.get('RemoteLoggingLevel'))
        self.__process_remote_configuration(shared_attributes)

    def __process_remote_logging_update(self, remote_logging_level):
        if remote_logging_level == 'NONE':
            self.remote_handler.deactivate()
            log.info('Remote logging has being deactivated.')
        elif remote_logging_level is not None:
            if self.remote_handler.current_log_level != remote_logging_level or not self.remote_handler.activated:
                self.main_handler.setLevel(remote_logging_level)
                self.remote_handler.activate(remote_logging_level)
                log.info('Remote logging has being updated. Current logging level is: %s ',
                         remote_logging_level)

    def __process_remote_converter_configuration_update(self, content: dict):
        try:
            key = list(content.keys())[0]
            connector_name, converter_name = key.split(':')
            log.info('Got remote converter configuration update')
            if not self.available_connectors_by_name.get(connector_name):
                raise ValueError

            self.available_connectors_by_name[connector_name].update_converter_config(converter_name, content[key])  # noqa
        except (ValueError, AttributeError, IndexError) as e:
            log.debug('Failed to process remote converter update: %s', e)

    def update_connector_config_file(self, connector_name, config):
        for connector in self.__config['connectors']:
            if connector['name'] == connector_name:
                self.__save_connector_config_file(connector['configuration'], config)

                log.info('Updated %s configuration file', connector_name)
                return

    def __save_connector_config_file(self, connector_filename, config):
        with open(self._config_dir + connector_filename, 'w', encoding='UTF-8') as file:
            file.writelines(dumps(config, indent=4))

    def __process_deleted_gateway_devices(self, deleted_device_name: str):
        log.info("Received deleted gateway device notification: %s", deleted_device_name)
        if deleted_device_name in list(self.__renamed_devices.values()):
            first_device_name = TBUtility.get_dict_key_by_value(self.__renamed_devices, deleted_device_name)
            del self.__renamed_devices[first_device_name]
            deleted_device_name = first_device_name
            log.debug("Current renamed_devices dict: %s", self.__renamed_devices)
        if deleted_device_name in self.__connected_devices:
            del self.__connected_devices[deleted_device_name]
            log.debug("Device %s - was removed from __connected_devices", deleted_device_name)
        if deleted_device_name in self.__saved_devices:
            del self.__saved_devices[deleted_device_name]
            log.debug("Device %s - was removed from __saved_devices", deleted_device_name)
        if hasattr(self, "__duplicate_detector"):
            self.__duplicate_detector.delete_device(deleted_device_name)
        self.__save_persistent_devices()
        self.__load_persistent_devices()
        return True

    def __process_renamed_gateway_devices(self, renamed_device: dict):
        if self.__config.get('handleDeviceRenaming', True):
            log.info("Received renamed gateway device notification: %s", renamed_device)
            old_device_name, new_device_name = renamed_device.popitem()
            if old_device_name in list(self.__renamed_devices.values()):
                device_name_key = TBUtility.get_dict_key_by_value(self.__renamed_devices, old_device_name)
            else:
                device_name_key = new_device_name
            self.__renamed_devices[device_name_key] = new_device_name
            self.__duplicate_detector.rename_device(old_device_name, new_device_name)

            self.__save_persistent_devices()
            self.__load_persistent_devices()
            log.debug("Current renamed_devices dict: %s", self.__renamed_devices)
        else:
            log.debug("Received renamed device notification %r, but device renaming handle is disabled",
                      renamed_device)
        return True

    def __process_remote_configuration(self, new_configuration):
        if new_configuration is not None and self.__remote_configurator is not None:
            try:
                self.__remote_configurator.process_config_request(new_configuration)
            except Exception as e:
                log.exception(e)

    def get_config_path(self):
        return self._config_dir

    def subscribe_to_required_topics(self):
        if not self.__subscribed_to_rpc_topics and self.tb_client.is_connected():
            self.tb_client.client.clean_device_sub_dict()
            self.tb_client.client.gw_set_server_side_rpc_request_handler(self._rpc_request_handler)
            self.tb_client.client.set_server_side_rpc_request_handler(self._rpc_request_handler)
            self.tb_client.client.subscribe_to_all_attributes(self._attribute_update_callback)
            self.tb_client.client.gw_subscribe_to_all_attributes(self._attribute_update_callback)
            self.__subscribed_to_rpc_topics = True # noqa

    def request_device_attributes(self, device_name, shared_keys, client_keys, callback):
        if client_keys is not None:
            self.tb_client.client.gw_request_client_attributes(device_name, client_keys, callback)
        if shared_keys is not None:
            self.tb_client.client.gw_request_shared_attributes(device_name, shared_keys, callback)

    def _check_shared_attributes(self, shared_keys=None, client_keys=None):
        if shared_keys is None:
            shared_keys = ATTRIBUTES_FOR_REQUEST
        self.tb_client.client.request_attributes(callback=self._attributes_parse,
                                                 shared_keys=shared_keys,
                                                 client_keys=client_keys)

    def __register_connector(self, session_id, connector_key):
        if (self.__grpc_connectors.get(connector_key) is not None
                and self.__grpc_connectors[connector_key]['id'] not in self.available_connectors_by_id):
            target_connector = self.__grpc_connectors.get(connector_key)
            connector = GrpcConnector(self, target_connector['config'], self.__grpc_manager, session_id)
            connector.setName(target_connector['name'])
            self.available_connectors_by_name[connector.get_name()] = connector
            self.available_connectors_by_id[connector.get_id()] = connector
            self.__grpc_manager.registration_finished(Status.SUCCESS, session_id, target_connector)
            log.info("[%r][%r] GRPC connector with key %s registered with name %s", session_id,
                     connector.get_id(), connector_key, connector.get_name())
        elif self.__grpc_connectors.get(connector_key) is not None:
            self.__grpc_manager.registration_finished(Status.FAILURE, session_id, None)
            log.error("[%r] GRPC connector with key: %s - already registered!", session_id, connector_key)
        else:
            self.__grpc_manager.registration_finished(Status.NOT_FOUND, session_id, None)
            log.error("[%r] GRPC configuration for connector with key: %s - not found", session_id,
                      connector_key)

    def __unregister_connector(self, session_id, connector_key):
        if (self.__grpc_connectors.get(connector_key) is not None
                and self.__grpc_connectors[connector_key]['id'] in self.available_connectors_by_id):
            connector_id = self.__grpc_connectors[connector_key]['id']
            target_connector = self.available_connectors_by_id.pop(connector_id)
            self.__grpc_manager.unregister(Status.SUCCESS, session_id, target_connector)
            log.info("[%r] GRPC connector with key %s and name %s - unregistered", session_id, connector_key,
                     target_connector.get_name())
        elif self.__grpc_connectors.get(connector_key) is not None:
            self.__grpc_manager.unregister(Status.NOT_FOUND, session_id, None)
            log.error("[%r] GRPC connector with key: %s - is not registered!", session_id, connector_key)
        else:
            self.__grpc_manager.unregister(Status.FAILURE, session_id, None)
            log.error("[%r] GRPC configuration for connector with key: %s - not found and not registered",
                      session_id, connector_key)

    @staticmethod
    def _generate_persistent_key(connector, connectors_persistent_keys):
        if connectors_persistent_keys and connectors_persistent_keys.get(connector['name']) is not None:
            connector_persistent_key = connectors_persistent_keys[connector['name']]
        else:
            connector_persistent_key = "".join(choice(hexdigits) for _ in range(10))
            connectors_persistent_keys[connector['name']] = connector_persistent_key

        return connector_persistent_key

    def load_connectors(self, config=None):
        self._load_connectors(config=config)

    def _load_connectors(self, config=None):
        global log
        self.connectors_configs = {}
        connectors_persistent_keys = self.__load_persistent_connector_keys()

        if config:
            configuration = config.get('connectors')
        else:
            configuration = self.__config.get('connectors')

        if configuration:
            for connector in configuration:
                try:
                    connector_persistent_key = None
                    connector_type = connector["type"].lower() if connector.get("type") is not None else None

                    # can be removed in future releases
                    if connector_type == 'opcua_asyncio':
                        connector_type = 'opcua'

                    if connector_type is None:
                        log.error("Connector type is not defined!")
                        continue
                    if connector_type == "grpc" and self.__grpc_manager is None:
                        log.error("Cannot load connector with name: %s and type grpc. GRPC server is disabled!",
                                  connector['name'])
                        continue

                    if connector_type != "grpc":
                        connector_class = None
                        if connector.get('useGRPC', False):
                            module_name = f'Grpc{self._default_connectors.get(connector_type, connector.get("class"))}'
                            connector_class = TBModuleLoader.import_module(connector_type, module_name)

                        if self.__grpc_manager and self.__grpc_manager.is_alive() and connector_class:
                            connector_persistent_key = self._generate_persistent_key(connector,
                                                                                     connectors_persistent_keys)
                        else:
                            connector_class = TBModuleLoader.import_module(connector_type,
                                                                           self._default_connectors.get(
                                                                               connector_type,
                                                                               connector.get('class')))

                        if connector_class is None:
                            log.warning("Connector implementation not found for %s", connector['name'])
                        else:
                            self._implemented_connectors[connector_type] = connector_class
                    elif connector_type == "grpc":
                        if connector.get('key') == "auto":
                            self._generate_persistent_key(connector, connectors_persistent_keys)
                        else:
                            connector_persistent_key = connector['key']
                        log.info("Connector key for GRPC connector with name [%s] is: [%s]", connector['name'],
                                 connector_persistent_key)
                    config_file_path = self._config_dir + connector['configuration']

                    if not path.exists(config_file_path):
                        log.error("Configuration file for connector with name: %s not found!", connector['name'])
                        continue
                    with open(config_file_path, 'r', encoding="UTF-8") as conf_file:
                        connector_conf_file_data = conf_file.read()

                    connector_conf = connector_conf_file_data
                    try:
                        connector_conf = loads(connector_conf_file_data)
                    except JSONDecodeError as e:
                        log.debug(e)
                        log.warning("Cannot parse connector configuration as a JSON, it will be passed as a string.")

                    connector_id = TBUtility.get_or_create_connector_id(connector_conf)

                    if isinstance(connector_conf, dict):
                        if connector_conf.get('id') is None:
                            connector_conf['id'] = connector_id
                            with open(config_file_path, 'w', encoding="UTF-8") as conf_file:
                                conf_file.write(dumps(connector_conf, indent=2))
                    elif isinstance(connector_conf, str) and not connector_conf:
                        raise ValueError("Connector configuration is empty!")
                    elif isinstance(connector_conf, str):
                        start_find = connector_conf.find("{id_var_start}")
                        end_find = connector_conf.find("{id_var_end}")
                        if not (start_find > -1 and end_find > -1):
                            connector_conf = "{id_var_start}" + str(connector_id) + "{id_var_end}" + connector_conf

                    if not self.connectors_configs.get(connector_type):
                        self.connectors_configs[connector_type] = []
                    if connector_type != 'grpc' and isinstance(connector_conf, dict):
                        connector_conf["name"] = connector['name']
                    if connector_type != 'grpc':
                        connector_configuration = {connector['configuration']: connector_conf}
                    else:
                        connector_configuration = connector_conf
                    self.connectors_configs[connector_type].append({"name": connector['name'],
                                                                    "id": connector_id,
                                                                    "config": connector_configuration,
                                                                    "config_updated": stat(config_file_path),
                                                                    "config_file_path": config_file_path,
                                                                    "grpc_key": connector_persistent_key})
                except Exception as e:
                    log.exception("Error on loading connector: %r", e)
            if connectors_persistent_keys:
                self.__save_persistent_keys(connectors_persistent_keys)
        else:
            log.warning("Connectors - not found!")
            if self.tb_client is not None and self.tb_client.is_connected():
                self.__init_remote_configuration(force=True)
            else:
                self.__connectors_not_found = True

    def connect_with_connectors(self):
        self.__connect_with_connectors()

    def __connect_with_connectors(self):
        global log
        for connector_type in self.connectors_configs:
            connector_type = connector_type.lower()
            for connector_config in self.connectors_configs[connector_type]:
                if self._implemented_connectors.get(connector_type) is not None:
                    if connector_type != 'grpc' and 'Grpc' not in self._implemented_connectors[connector_type].__name__:
                        for config in connector_config["config"]:
                            connector = None
                            connector_name = None
                            connector_id = None
                            try:
                                if connector_config["config"][config] is not None:
                                    if ("logLevel" in connector_config["config"][config]
                                        and len(connector_config["config"][config].keys()) > 3) or \
                                            ("logLevel" not in connector_config["config"][config]
                                             and len(connector_config["config"][config].keys()) >= 1):
                                        connector_name = connector_config["name"]
                                        connector_id = connector_config["id"]

                                        available_connector = self.available_connectors_by_id.get(connector_id)

                                        if available_connector is None or available_connector.is_stopped():
                                            connector = self._implemented_connectors[connector_type](self,
                                                                                                     connector_config["config"][config], # noqa
                                                                                                     connector_type)
                                            connector.name = connector_name
                                            self.available_connectors_by_id[connector_id] = connector
                                            self.available_connectors_by_name[connector_name] = connector
                                            connector.open()
                                        else:
                                            log.warning("[%r] Connector with name %s already exists and not stopped!",
                                                        connector_id, connector_name)
                                    else:
                                        log.warning("Config incorrect for %s", connector_type)
                                else:
                                    log.warning("Config is empty for %s", connector_type)
                            except Exception as e:
                                log.error("[%r] Error on loading connector %r: %r", connector_id, connector_name, e)
                                log.exception(e, attr_name=connector_name)
                                if connector is not None and not connector.is_stopped():
                                    connector.close()
                    else:
                        self.__grpc_connectors.update({connector_config['grpc_key']: connector_config})
                        if connector_type != 'grpc':
                            connector_dir_abs = "/".join(self._config_dir.split("/")[:-2])
                            connector_file_name = f'{connector_type}_connector.py'
                            connector_abs_path = f'{connector_dir_abs}/grpc_connectors/{connector_type}/{connector_file_name}' # noqa
                            connector_config_json = dumps({
                                **connector_config,
                                'gateway': {
                                    'host': 'localhost',
                                    'port': self.__config['grpc']['serverPort']
                                }
                            })

                            thread = Thread(target=self._run_connector,
                                            args=(connector_abs_path, connector_config_json,),
                                            daemon=True, name='Separated GRPC Connector')
                            thread.start()

    def _run_connector(self, connector_abs_path, connector_config_json):
        subprocess.run(['python3', connector_abs_path, connector_config_json, self._config_dir],
                       check=True,
                       universal_newlines=True)

    def check_connector_configuration_updates(self):
        configuration_changed = False
        for connector_type in self.connectors_configs:
            for connector_config in self.connectors_configs[connector_type]:
                if stat(connector_config["config_file_path"]) != connector_config["config_updated"]:
                    configuration_changed = True
                    break
            if configuration_changed:
                break
        if configuration_changed:
            self.__close_connectors()
            self._load_connectors()
            self.__connect_with_connectors()

            # Updating global self.__config['connectors'] configuration for states syncing
            for connector_type in self.connectors_configs:
                for connector_config in self.connectors_configs[connector_type]:
                    for (index, connector) in enumerate(self.__config['connectors']):
                        if connector_config['config'].get(connector['configuration']):
                            self.__config['connectors'][index]['configurationJson'] = connector_config['config'][
                                connector['configuration']]

            if self.__remote_configurator is not None:
                self.__remote_configurator.send_current_configuration()

    @StatisticsService.CollectStorageEventsStatistics('eventsAdded')
    def send_to_storage(self, connector_name, connector_id, data=None):
        if data is None:
            log.error("[%r]Data is empty from connector %r!", connector_id, connector_name)
        try:
            device_valid = True
            if self.__device_filter:
                device_valid = self.__device_filter.validate_device(connector_name, data)

            if not device_valid:
                log.warning('Device %s forbidden', data['deviceName'])
                return Status.FORBIDDEN_DEVICE

            filtered_data = self.__duplicate_detector.filter_data(connector_name, data)
            if filtered_data:
                self.__converted_data_queue.put((connector_name, connector_id, filtered_data), True, 100)
                return Status.SUCCESS
            else:
                return Status.NO_NEW_DATA
        except Exception as e:
            log.exception("Cannot put converted data!", exc_info=e)
            return Status.FAILURE

    def __send_to_storage(self):
        while not self.stopped:
            try:
                if not self.__converted_data_queue.empty():
                    connector_name, connector_id, event = self.__converted_data_queue.get(True, 100)
                    data_array = event if isinstance(event, list) else [event]
                    for data in data_array:
                        if not connector_name == self.name:
                            if 'telemetry' not in data:
                                data['telemetry'] = []
                            if 'attributes' not in data:
                                data['attributes'] = []
                            if not TBUtility.validate_converted_data(data):
                                log.error("[%r] Data from %s connector is invalid.", connector_id, connector_name)
                                continue
                            if data.get('deviceType') is None:
                                device_name = data['deviceName']
                                if self.__connected_devices.get(device_name) is not None:
                                    data["deviceType"] = self.__connected_devices[device_name]['device_type']
                                elif self.__saved_devices.get(device_name) is not None:
                                    data["deviceType"] = self.__saved_devices[device_name]['device_type']
                                else:
                                    data["deviceType"] = "default"
                            if data["deviceName"] in self.__renamed_devices:
                                data["deviceName"] = self.__renamed_devices[data["deviceName"]]
                            if self.tb_client.is_connected() and (data["deviceName"] not in self.get_devices() or
                                 data["deviceName"] not in self.__connected_devices):
                                self.add_device(data["deviceName"],
                                                {CONNECTOR_PARAMETER: self.available_connectors_by_id[connector_id]},
                                                device_type=data["deviceType"])
                            if not self.__connector_incoming_messages.get(connector_id):
                                self.__connector_incoming_messages[connector_id] = 0
                            else:
                                self.__connector_incoming_messages[connector_id] += 1
                        else:
                            data["deviceName"] = "currentThingsBoardGateway"
                            data['deviceType'] = "gateway"

                        if self.__check_devices_idle:
                            self.__connected_devices[data['deviceName']]['last_receiving_data'] = time()

                        data = self.__convert_telemetry_to_ts(data)

                        max_data_size = 1000000 #self.__config["thingsboard"].get("maxPayloadSizeBytes", 400)
                        if self.__get_data_size(data) >= max_data_size:
                            # Data is too large, so we will attempt to send in pieces
                            adopted_data = {"deviceName": data['deviceName'],
                                            "deviceType": data['deviceType'],
                                            "attributes": {},
                                            "telemetry": []}
                            empty_adopted_data_size = self.__get_data_size(adopted_data)
                            adopted_data_size = empty_adopted_data_size

                            # First, loop through the attributes
                            for attribute in data['attributes']:
                                adopted_data['attributes'].update(attribute)
                                adopted_data_size += self.__get_data_size(attribute)
                                if adopted_data_size >= max_data_size:
                                    # We have surpassed the max_data_size, so send what we have and clear attributes
                                    self.__send_data_pack_to_storage(adopted_data, connector_name, connector_id)
                                    adopted_data['attributes'] = {}
                                    adopted_data_size = empty_adopted_data_size

                            # Now, loop through telemetry. Possibly have some unsent attributes that have been adopted.
                            telemetry = data['telemetry'] if isinstance(data['telemetry'], list) else [
                                data['telemetry']]
                            ts_to_index = {}
                            for ts_kv_list in telemetry:
                                ts = ts_kv_list['ts']
                                for kv in ts_kv_list['values']:
                                    if ts in ts_to_index:
                                        kv_data = {kv: ts_kv_list['values'][kv]}
                                        adopted_data['telemetry'][ts_to_index[ts]]['values'].update(kv_data)
                                    else:
                                        kv_data = {'ts': ts, 'values': {kv: ts_kv_list['values'][kv]}}
                                        adopted_data['telemetry'].append(kv_data)
                                        ts_to_index[ts] = len(adopted_data['telemetry']) - 1

                                    adopted_data_size += self.__get_data_size(kv_data)
                                    if adopted_data_size >= max_data_size:
                                        # we have surpassed the max_data_size,
                                        # so send what we have and clear attributes and telemetry
                                        self.__send_data_pack_to_storage(adopted_data, connector_name, connector_id)
                                        adopted_data['telemetry'] = []
                                        adopted_data['attributes'] = {}
                                        adopted_data_size = empty_adopted_data_size
                                        ts_to_index = {}

                            # It is possible that we get here and have some telemetry or attributes not yet sent,
                            # so check for that.
                            if len(adopted_data['telemetry']) > 0 or len(adopted_data['attributes']) > 0:
                                self.__send_data_pack_to_storage(adopted_data, connector_name, connector_id)
                                # technically unnecessary to clear here, but leaving for consistency.
                                adopted_data['telemetry'] = []
                                adopted_data['attributes'] = {}
                        else:
                            self.__send_data_pack_to_storage(data, connector_name, connector_id)

                else:
                    sleep(0.02)
            except Exception as e:
                log.exception(e)

    @staticmethod
    def __get_data_size(data: dict):
        return getsizeof(str(data))

    @staticmethod
    def get_data_size(data):
        return TBGatewayService.__get_data_size(data)

    @staticmethod
    def __convert_telemetry_to_ts(data):
        telemetry = {}
        telemetry_with_ts = []
        for item in data["telemetry"]:
            if item.get("ts") is None:
                telemetry = {**telemetry, **item}
            else:
                if isinstance(item['ts'], int):
                    telemetry_with_ts.append({"ts": item["ts"], "values": {**item["values"]}})
                else:
                    log.warning('Data has invalid TS (timestamp) format! Using generated TS instead.')
                    telemetry_with_ts.append({"ts": int(time() * 1000), "values": {**item["values"]}})

        if telemetry_with_ts:
            data["telemetry"] = telemetry_with_ts
        elif len(data['telemetry']) > 0:
            data["telemetry"] = {"ts": int(time() * 1000), "values": telemetry}
        return data

    def __send_data_pack_to_storage(self, data, connector_name, connector_id=None):
        json_data = dumps(data)
        save_result = self._event_storage.put(json_data)
        if not save_result:
            log.error('%rData from the device "%s" cannot be saved, connector name is %s.',
                      "[" + connector_id + "] " if connector_id is not None else "",
                      data["deviceName"], connector_name)

    def check_size(self, devices_data_in_event_pack):
        if (self.__get_data_size(devices_data_in_event_pack)
<<<<<<< HEAD
                >= 1000000): #self.__config["thingsboard"].get("maxPayloadSizeBytes", 400)):
=======
                >= self.__max_payload_size_in_bytes):
>>>>>>> 2f79b611
            self.__send_data(devices_data_in_event_pack)
            for device in devices_data_in_event_pack:
                devices_data_in_event_pack[device]["telemetry"] = []
                devices_data_in_event_pack[device]["attributes"] = {}

    def __read_data_from_storage(self):
        devices_data_in_event_pack = {}
        log.info("Send data Thread has been started successfully.")
        log.info("Maximal size of the client message queue is: %r",
                  self.tb_client.client._client._max_queued_messages) # noqa pylint: disable=protected-access

        while not self.stopped:
            try:
                if self.tb_client.is_connected():
                    events = []

                    if self.__remote_configurator is None or not self.__remote_configurator.in_process:
                        events = self._event_storage.get_event_pack()

                    if events:
                        for event in events:
                            try:
                                current_event = loads(event)
                            except Exception as e:
                                log.exception(e)
                                continue

                            if not devices_data_in_event_pack.get(current_event["deviceName"]): # noqa
                                devices_data_in_event_pack[current_event["deviceName"]] = {"telemetry": [],
                                                                                           "attributes": {}}
                            if current_event.get("telemetry"):
                                if isinstance(current_event["telemetry"], list):
                                    for item in current_event["telemetry"]:
                                        self.check_size(devices_data_in_event_pack)
                                        devices_data_in_event_pack[current_event["deviceName"]]["telemetry"].append(item) # noqa
                                else:
                                    self.check_size(devices_data_in_event_pack)
                                    devices_data_in_event_pack[current_event["deviceName"]]["telemetry"].append(current_event["telemetry"]) # noqa
                            if current_event.get("attributes"):
                                if isinstance(current_event["attributes"], list):
                                    for item in current_event["attributes"]:
                                        self.check_size(devices_data_in_event_pack)
                                        devices_data_in_event_pack[current_event["deviceName"]]["attributes"].update(item.items()) # noqa
                                else:
                                    self.check_size(devices_data_in_event_pack)
                                    devices_data_in_event_pack[current_event["deviceName"]]["attributes"].update(current_event["attributes"].items()) # noqa
                        if devices_data_in_event_pack:
                            if not self.tb_client.is_connected():
                                continue
                            log.debug("Await self.__rpc_reply_sent...")
                            while self.__rpc_reply_sent:
                                sleep(.01)
                            log.debug("__send_data...")
                            self.__send_data(devices_data_in_event_pack) # noqa

                        if self.tb_client.is_connected() and (
                                self.__remote_configurator is None or not self.__remote_configurator.in_process):
                            success = True
                            while not self._published_events.empty():
                                if (self.__remote_configurator is not None
                                    and self.__remote_configurator.in_process) or \
                                        not self.tb_client.is_connected() or \
                                        self._published_events.empty() or \
                                        self.__rpc_reply_sent:
                                    success = False
                                    break

                                events = [self._published_events.get(False, 10) for _ in
                                          range(min(self.__min_pack_size_to_send, self._published_events.qsize()))]
                                for event in events:
                                    try:
                                        if (self.tb_client.is_connected()
                                                and (self.__remote_configurator is None
                                                     or not self.__remote_configurator.in_process)):
                                            if self.tb_client.client.quality_of_service == 1:
                                                success = event.get() == event.TB_ERR_SUCCESS
                                            else:
                                                success = True
                                        else:
                                            break
                                    except RuntimeError as e:
                                        log.error("Error while sending data to ThingsBoard, it will be resent.",
                                                  exc_info=e)
                                        success = False
                                    except Exception as e:
                                        log.error("Error while sending data to ThingsBoard, it will be resent.",
                                                  exc_info=e)
                                        success = False

                                StatisticsService.add_count('eventsProcessed', len(events))
                            if success and self.tb_client.is_connected():
                                self._event_storage.event_pack_processing_done()
                                del devices_data_in_event_pack
                                devices_data_in_event_pack = {}
                        else:
                            continue
                    else:
                        sleep(self.__min_pack_send_delay_ms)
                else:
                    sleep(1)
            except Exception as e:
                log.exception(e)
                sleep(1)
        log.info("Send data Thread has been stopped successfully.")

    @StatisticsService.CollectAllSentTBBytesStatistics(start_stat_type='allBytesSentToTB')
    def __send_data(self, devices_data_in_event_pack):
        try:
            for device in devices_data_in_event_pack:
                final_device_name = device if self.__renamed_devices.get(device) is None else self.__renamed_devices[
                    device]

                if devices_data_in_event_pack[device].get("attributes"):
                    if device == self.name or device == "currentThingsBoardGateway":
                        log.debug("tb_client.client.send_attributes")
                        self._published_events.put(
                            self.tb_client.client.send_attributes(devices_data_in_event_pack[device]["attributes"]))
                    else:
                        log.debug("tb_client.client.gw_send_attributes")
                        self._published_events.put(self.tb_client.client.gw_send_attributes(final_device_name,
                                                                                            devices_data_in_event_pack[
                                                                                                device]["attributes"]))
                if devices_data_in_event_pack[device].get("telemetry"):
                    if device == self.name or device == "currentThingsBoardGateway":
                        log.debug("tb_client.client.send_telemetry")
                        self._published_events.put(
                            self.tb_client.client.send_telemetry(devices_data_in_event_pack[device]["telemetry"]))
                    else:
                        log.debug("tb_client.client.gw_send_telemetry")
                        self._published_events.put(self.tb_client.client.gw_send_telemetry(final_device_name,
                                                                                           devices_data_in_event_pack[
                                                                                               device]["telemetry"]))
                devices_data_in_event_pack[device] = {"telemetry": [], "attributes": {}}
        except Exception as e:
            log.exception(e)

    def _rpc_request_handler(self, request_id, content):
        try:
            device = content.get("device")
            if device is not None:
                self.__rpc_to_devices_queue.put((request_id, content, monotonic()))
            else:
                try:
                    method_split = content["method"].split('_')
                    module = None
                    if len(method_split) > 0:
                        module = method_split[0]
                    if module is not None:
                        result = None
                        if self.connectors_configs.get(module):
                            log.debug("Connector \"%s\" for RPC request \"%s\" found", module, content["method"])
                            for connector_name in self.available_connectors_by_name:
                                if self.available_connectors_by_name[connector_name]._connector_type == module: # noqa pylint: disable=protected-access
                                    log.debug("Sending command RPC %s to connector %s", content["method"],
                                              connector_name)
                                    content['id'] = request_id
                                    result = self.available_connectors_by_name[connector_name].server_side_rpc_handler(content) # noqa E501
                        elif module == 'gateway' or (self.__remote_shell and module in self.__remote_shell.shell_commands):
                            result = self.__rpc_gateway_processing(request_id, content)
                        else:
                            log.error("Connector \"%s\" not found", module)
                            result = {"error": "%s - connector not found in available connectors." % module,
                                      "code": 404}
                        if result is None:
                            self.send_rpc_reply(None, request_id, success_sent=False)
                        elif isinstance(result, dict) and "qos" in result:
                            self.send_rpc_reply(None, request_id,
                                                dumps({k: v for k, v in result.items() if k != "qos"}),
                                                quality_of_service=result["qos"])
                        else:
                            self.send_rpc_reply(None, request_id, dumps(result))
                except Exception as e:
                    self.send_rpc_reply(None, request_id, "{\"error\":\"%s\", \"code\": 500}" % str(e))
                    log.exception(e)
        except Exception as e:
            log.exception(e)

    def __rpc_to_devices_processing(self):
        while not self.stopped:
            if not self.__rpc_to_devices_queue.empty():
                request_id, content, received_time = self.__rpc_to_devices_queue.get()
                timeout = content.get("params", {}).get("timeout", self.DEFAULT_TIMEOUT)
                if monotonic() - received_time > timeout:
                    log.error("RPC request %s timeout", request_id)
                    self.send_rpc_reply(content["device"], request_id, "{\"error\":\"Request timeout\", \"code\": 408}")
                device = content.get("device")
                if device in self.get_devices():
                    connector = self.get_devices()[content['device']].get(CONNECTOR_PARAMETER)
                    if connector is not None:
                        content['id'] = request_id
                        connector.server_side_rpc_handler(content)
                    else:
                        log.error("Received RPC request but connector for the device %s not found. Request data: \n %s",
                                  content["device"],
                                  dumps(content))
                else:
                    self.__rpc_to_devices_queue.put((request_id, content, received_time))
            else:
                sleep(.01)

    def __rpc_gateway_processing(self, request_id, content):
        log.info("Received RPC request to the gateway, id: %s, method: %s", str(request_id), content["method"])
        arguments = content.get('params', {})
        method_to_call = content["method"].replace("gateway_", "")
        result = None
        if self.__remote_shell is not None:
            method_function = self.__remote_shell.shell_commands.get(method_to_call,
                                                                     self.__gateway_rpc_methods.get(method_to_call))
        else:
            log.info("Remote shell is disabled.")
            method_function = self.__gateway_rpc_methods.get(method_to_call)
        if method_function is None and method_to_call in self.__rpc_scheduled_methods_functions:
            seconds_to_restart = arguments * 1000 if arguments and arguments != '{}' else 0
            self.__scheduled_rpc_calls.append([time() * 1000 + seconds_to_restart,
                                               self.__rpc_scheduled_methods_functions[method_to_call]])
            log.info("Gateway %s scheduled in %i seconds", method_to_call, seconds_to_restart / 1000)
            result = {"success": True}
        elif method_function is None:
            log.error("RPC method %s - Not found", content["method"])
            return {"error": "Method not found", "code": 404}
        elif isinstance(arguments, list):
            result = method_function(*arguments)
        elif arguments:
            result = method_function(arguments)
        else:
            result = method_function()
        return result

    @staticmethod
    def __rpc_ping(*args):
        log.debug("Ping RPC request received with arguments %s", args)
        return {"code": 200, "resp": "pong"}

    def __rpc_devices(self, *args):
        log.debug("Devices RPC request received with arguments %s", args)
        data_to_send = {}
        for device in self.__connected_devices:
            if self.__connected_devices[device][CONNECTOR_PARAMETER] is not None:
                data_to_send[device] = self.__connected_devices[device][CONNECTOR_PARAMETER].get_name()
        return {"code": 200, "resp": data_to_send}

    def __rpc_update(self, *args):
        log.debug("Update RPC request received with arguments %s", args)
        try:
            result = {"resp": self.__updater.update(),
                      "code": 200,
                      }
        except Exception as e:
            result = {"error": str(e),
                      "code": 500
                      }
        return result

    def __rpc_version(self, *args):
        log.debug("Version RPC request received with arguments %s", args)
        try:
            result = {"resp": self.__updater.get_version(), "code": 200}
        except Exception as e:
            result = {"error": str(e), "code": 500}
        return result

    def is_rpc_in_progress(self, topic):
        return topic in self.__rpc_requests_in_progress

    def rpc_with_reply_processing(self, topic, content):
        req_id = self.__rpc_requests_in_progress[topic][0]["data"]["id"]
        device = self.__rpc_requests_in_progress[topic][0]["device"]
        log.info("Outgoing RPC. Device: %s, ID: %d", device, req_id)
        self.send_rpc_reply(device, req_id, content)

    @StatisticsService.CollectRPCReplyStatistics(start_stat_type='allBytesSentToTB')
    def send_rpc_reply(self, device=None, req_id=None, content=None, success_sent=None, wait_for_publish=None,
                       quality_of_service=0):
        self.__rpc_processing_queue.put((device, req_id, content, success_sent, wait_for_publish, quality_of_service))

    def __send_rpc_reply_processing(self):
        while not self.stopped:
            if not self.__rpc_processing_queue.empty():
                args = self.__rpc_processing_queue.get()
                self.__send_rpc_reply(*args)
            else:
                sleep(.1)

    def __send_rpc_reply(self, device=None, req_id=None, content=None, success_sent=None, wait_for_publish=None,
                         quality_of_service=0):
        try:
            self.__rpc_reply_sent = True
            rpc_response = {"success": False}
            if success_sent is not None:
                if success_sent:
                    rpc_response["success"] = True
            if device is not None and success_sent is not None:
                self.tb_client.client.gw_send_rpc_reply(device, req_id, dumps(rpc_response),
                                                        quality_of_service=quality_of_service)
            elif device is not None and req_id is not None and content is not None:
                self.tb_client.client.gw_send_rpc_reply(device, req_id, content, quality_of_service=quality_of_service)
            elif device is None and success_sent is not None:
                self.tb_client.client.send_rpc_reply(req_id, dumps(rpc_response), quality_of_service=quality_of_service,
                                                     wait_for_publish=wait_for_publish)
            elif device is None and content is not None:
                self.tb_client.client.send_rpc_reply(req_id, content, quality_of_service=quality_of_service,
                                                     wait_for_publish=wait_for_publish)
            self.__rpc_reply_sent = False
        except Exception as e:
            log.exception(e)

    def register_rpc_request_timeout(self, content, timeout, topic, cancel_method):
        # Put request in outgoing RPC queue. It will be eventually dispatched.
        self.__rpc_register_queue.put({"topic": topic, "data": (content, timeout, cancel_method)}, False)

    def cancel_rpc_request(self, rpc_request):
        content = self.__rpc_requests_in_progress[rpc_request][0]
        self.send_rpc_reply(device=content["device"], req_id=content["data"]["id"], success_sent=False)

    def _attribute_update_callback(self, content, *args):
        log.debug("Attribute request received with content: \"%s\"", content)
        log.debug(args)
        if content.get('device') is not None:
            try:
                self.__connected_devices[content["device"]][CONNECTOR_PARAMETER].on_attributes_update(content)
            except Exception as e:
                log.exception(e)
        else:
            self._attributes_parse(content)

    def __form_statistics(self):
        summary_messages = {"eventsProduced": 0, "eventsSent": 0}
        for connector in self.available_connectors_by_name:
            connector_camel_case = connector.replace(' ', '')
            telemetry = {
                (connector_camel_case + ' EventsProduced').replace(' ', ''):
                    self.available_connectors_by_name[connector].statistics.get('MessagesReceived', 0), # noqa
                (connector_camel_case + ' EventsSent').replace(' ', ''):
                    self.available_connectors_by_name[connector].statistics.get('MessagesSent', 0) # noqa
            }
            summary_messages['eventsProduced'] += telemetry[
                str(connector_camel_case + ' EventsProduced').replace(' ', '')]
            summary_messages['eventsSent'] += telemetry[
                str(connector_camel_case + ' EventsSent').replace(' ', '')]
            summary_messages.update(telemetry)
        return summary_messages

    def add_device_async(self, data):
        if data['deviceName'] not in self.__saved_devices:
            self.__async_device_actions_queue.put((DeviceActions.CONNECT, data))
            return Status.SUCCESS
        else:
            return Status.FAILURE

    def add_device(self, device_name, content, device_type=None):
        # if (device_name not in self.__added_devices
        #         or device_name not in self.__connected_devices
        #         or device_name not in self.__saved_devices
        #         or monotonic() - self.__added_devices[device_name]["last_send_ts"] > 60
        #         or (self.__added_devices[device_name]["device_details"]["connectorName"] != content['connector'].get_name() # noqa E501
        #         or self.__added_devices[device_name]["device_details"]["connectorType"] != content['connector'].get_type())): # noqa E501

        device_type = device_type if device_type is not None else 'default'
        self.__connected_devices[device_name] = {**content, DEVICE_TYPE_PARAMETER: device_type}
        self.__saved_devices[device_name] = {**content, DEVICE_TYPE_PARAMETER: device_type}
        self.__save_persistent_devices()
        self.tb_client.client.gw_connect_device(device_name, device_type)
        if device_name in self.__saved_devices:
            device_details = {
                'connectorType': content['connector'].get_type(),
                'connectorName': content['connector'].get_name()
            }
            self.__added_devices[device_name] = {"device_details": device_details, "last_send_ts": monotonic()}
            self.tb_client.client.gw_send_attributes(device_name, device_details)

    def update_device(self, device_name, event, content):
        should_save = False
        if self.__connected_devices.get(device_name) is None:
            return
        if event == 'connector' and self.__connected_devices[device_name].get(event) != content:
            should_save = True
        self.__connected_devices[device_name][event] = content
        if should_save:
            self.__save_persistent_devices()
            self.send_to_storage(connector_name=content.get_name(),
                                 connector_id=content.get_id(),
                                 data={"deviceName": device_name,
                                       "deviceType": self.__connected_devices[device_name][DEVICE_TYPE_PARAMETER],
                                       "attributes": [{"connectorName": content.name}]})

    def del_device_async(self, data):
        if data['deviceName'] in self.__saved_devices:
            self.__async_device_actions_queue.put((DeviceActions.DISCONNECT, data))
            return Status.SUCCESS
        else:
            return Status.FAILURE

    def del_device(self, device_name):
        if device_name in self.__connected_devices:
            try:
                self.tb_client.client.gw_disconnect_device(device_name)
            except Exception as e:
                log.exception("Error on disconnecting device %s", device_name, exc_info=e)
            self.__connected_devices.pop(device_name, None)
            self.__saved_devices.pop(device_name, None)
            self.__save_persistent_devices()

    def get_devices(self, connector_id: str = None):
        return self.__connected_devices if connector_id is None else {
            device_name: self.__connected_devices[device_name][DEVICE_TYPE_PARAMETER] for device_name in
            self.__connected_devices.keys() if
            self.__connected_devices[device_name].get(CONNECTOR_PARAMETER) is not None and
            self.__connected_devices[device_name][CONNECTOR_PARAMETER].get_id() == connector_id}

    def __process_async_device_actions(self):
        while not self.stopped:
            if not self.__async_device_actions_queue.empty():
                action, data = self.__async_device_actions_queue.get()
                if action == DeviceActions.CONNECT:
                    self.add_device(data['deviceName'],
                                    {CONNECTOR_PARAMETER: self.available_connectors_by_name[data['name']]},
                                    data.get('deviceType'))
                elif action == DeviceActions.DISCONNECT:
                    self.del_device(data['deviceName'])
            else:
                sleep(.2)

    def __load_persistent_connector_keys(self):
        persistent_keys = {}
        if PERSISTENT_GRPC_CONNECTORS_KEY_FILENAME in listdir(self._config_dir) and \
                path.getsize(self._config_dir + PERSISTENT_GRPC_CONNECTORS_KEY_FILENAME) > 0:
            try:
                persistent_keys = load_file(self._config_dir + PERSISTENT_GRPC_CONNECTORS_KEY_FILENAME)
            except Exception as e:
                log.exception(e)
            log.debug("Loaded keys: %s", persistent_keys)
        else:
            log.debug("Persistent keys file not found")
        return persistent_keys

    def __save_persistent_keys(self, persistent_keys):
        try:
            with open(self._config_dir + PERSISTENT_GRPC_CONNECTORS_KEY_FILENAME, 'w') as persistent_keys_file:
                persistent_keys_file.write(dumps(persistent_keys, indent=2, sort_keys=True))
        except Exception as e:
            log.exception(e)

    def __load_persistent_devices(self):
        loaded_connected_devices = None
        if CONNECTED_DEVICES_FILENAME in listdir(self._config_dir) and \
                path.getsize(self._config_dir + CONNECTED_DEVICES_FILENAME) > 0:
            try:
                loaded_connected_devices = load_file(self._config_dir + CONNECTED_DEVICES_FILENAME)
            except Exception as e:
                log.exception(e)
        else:
            open(self._config_dir + CONNECTED_DEVICES_FILENAME, 'w').close()

        if loaded_connected_devices is not None:
            log.debug("Loaded devices:\n %s", loaded_connected_devices)
            for device_name in loaded_connected_devices:
                try:
                    if isinstance(loaded_connected_devices[device_name], str):
                        open(self._config_dir + CONNECTED_DEVICES_FILENAME, 'w').close()
                        log.debug("Old connected_devices file, new file will be created")
                        return
                    device_data_to_save = {}
                    if isinstance(loaded_connected_devices[device_name], list) \
                            and self.available_connectors_by_name.get(loaded_connected_devices[device_name][0]):
                        device_data_to_save = {
                            CONNECTOR_PARAMETER: self.available_connectors_by_name[loaded_connected_devices[device_name][0]], # noqa
                            DEVICE_TYPE_PARAMETER: loaded_connected_devices[device_name][1]}
                        if len(loaded_connected_devices[device_name]) > 2 and device_name not in self.__renamed_devices:
                            new_device_name = loaded_connected_devices[device_name][2]
                            self.__renamed_devices[device_name] = new_device_name
                    elif isinstance(loaded_connected_devices[device_name], dict):
                        connector = None
                        if not self.available_connectors_by_id.get(
                                loaded_connected_devices[device_name][CONNECTOR_ID_PARAMETER]):
                            log.warning("Connector with id %s not found, trying to use connector by name!",
                                        loaded_connected_devices[device_name][CONNECTOR_ID_PARAMETER])
                            connector = self.available_connectors_by_name.get(
                                loaded_connected_devices[device_name][CONNECTOR_NAME_PARAMETER])
                        else:
                            connector = self.available_connectors_by_id.get(
                                loaded_connected_devices[device_name][CONNECTOR_ID_PARAMETER])
                        if connector is None:
                            log.warning("Connector with name %s not found! probably it is disabled, device %s will be "
                                        "removed from the saved devices",
                                        loaded_connected_devices[device_name][CONNECTOR_NAME_PARAMETER], device_name)
                            continue
                        device_data_to_save = {
                            CONNECTOR_PARAMETER: connector,
                            DEVICE_TYPE_PARAMETER: loaded_connected_devices[device_name][DEVICE_TYPE_PARAMETER]}
                        if loaded_connected_devices[device_name].get(RENAMING_PARAMETER) is not None:
                            new_device_name = loaded_connected_devices[device_name][RENAMING_PARAMETER]
                            self.__renamed_devices[device_name] = new_device_name
                    self.__connected_devices[device_name] = device_data_to_save
                    for device in list(self.__connected_devices.keys()):
                        self.add_device(device, self.__connected_devices[device], self.__connected_devices[device][
                            DEVICE_TYPE_PARAMETER])
                    self.__saved_devices[device_name] = device_data_to_save

                except Exception as e:
                    log.exception(e)
                    continue
        else:
            log.debug("No device found in connected device file.")
            self.__connected_devices = {} if self.__connected_devices is None else self.__connected_devices

    def __save_persistent_devices(self):
        with self.__lock:
            data_to_save = {}
            for device in self.__connected_devices:
                if self.__connected_devices[device][CONNECTOR_PARAMETER] is not None:
                    data_to_save[device] = {
                        CONNECTOR_NAME_PARAMETER: self.__connected_devices[device][CONNECTOR_PARAMETER].get_name(),
                        DEVICE_TYPE_PARAMETER: self.__connected_devices[device][DEVICE_TYPE_PARAMETER],
                        CONNECTOR_ID_PARAMETER: self.__connected_devices[device][CONNECTOR_PARAMETER].get_id(),
                        RENAMING_PARAMETER: self.__renamed_devices.get(device)
                    }
            with open(self._config_dir + CONNECTED_DEVICES_FILENAME, 'w') as config_file:
                try:
                    config_file.write(dumps(data_to_save, indent=2, sort_keys=True))
                except Exception as e:
                    log.exception(e)

            log.debug("Saved connected devices.")

    def __check_devices_idle_time(self):
        check_devices_idle_every_sec = self.__devices_idle_checker.get('inactivityCheckPeriodSeconds', 1)
        disconnect_device_after_idle = self.__devices_idle_checker.get('inactivityTimeoutSeconds', 50)

        while not self.stopped:
            for_deleting = []
            for (device_name, device) in self.__connected_devices.items():
                ts = time()

                if not device.get('last_receiving_data'):
                    device['last_receiving_data'] = ts

                last_receiving_data = device['last_receiving_data']

                if ts - last_receiving_data >= disconnect_device_after_idle:
                    for_deleting.append(device_name)

            for device_name in for_deleting:
                self.del_device(device_name)

                log.debug('Delete device %s for the reason of idle time > %s.',
                          device_name,
                          disconnect_device_after_idle)

            sleep(check_devices_idle_every_sec)

    # GETTERS --------------------
    def ping(self):
        return self.name

    def get_max_payload_size_bytes(self):
<<<<<<< HEAD
        return 1000000 #self.__config["thingsboard"].get("maxPayloadSizeBytes", 400)
=======
        return self.__max_payload_size_in_bytes
>>>>>>> 2f79b611

    # ----------------------------
    # Storage --------------------
    def get_storage_name(self):
        return self._event_storage.__class__.__name__

    def get_storage_events_count(self):
        return self._event_storage.len()

    # Connectors -----------------
    def get_available_connectors(self):
        return {num + 1: name for (num, name) in enumerate(self.available_connectors_by_name)}

    def get_connector_status(self, name):
        try:
            connector = self.available_connectors_by_name[name]
            return {'connected': connector.is_connected()}
        except KeyError:
            return f'Connector {name} not found!'

    def get_connector_config(self, name):
        try:
            connector = self.available_connectors_by_name[name]
            return connector.get_config()
        except KeyError:
            return f'Connector {name} not found!'

    # Gateway ----------------------
    def get_status(self):
        return {'connected': self.tb_client.is_connected()}


if __name__ == '__main__':
    TBGatewayService(
        path.dirname(path.dirname(path.abspath(__file__))) + '/config/tb_gateway.yaml'.replace('/', path.sep))<|MERGE_RESOLUTION|>--- conflicted
+++ resolved
@@ -224,12 +224,8 @@
 
         self.__min_pack_send_delay_ms = 10#self.__config['thingsboard'].get('minPackSendDelayMS', 200)
         self.__min_pack_send_delay_ms = self.__min_pack_send_delay_ms / 1000.0
-<<<<<<< HEAD
         self.__min_pack_size_to_send = 10 #self.__config['thingsboard'].get('minPackSizeToSend', 50)
-=======
-        self.__min_pack_size_to_send = 1000 #self.__config['thingsboard'].get('minPackSizeToSend', 50)
         self.__max_payload_size_in_bytes = 1_000_000 #self.__config["thingsboard"].get("maxPayloadSizeBytes", 400)
->>>>>>> 2f79b611
 
         self._send_thread = Thread(target=self.__read_data_from_storage, daemon=True,
                                    name="Send data to Thingsboard Thread")
@@ -1145,11 +1141,7 @@
 
     def check_size(self, devices_data_in_event_pack):
         if (self.__get_data_size(devices_data_in_event_pack)
-<<<<<<< HEAD
-                >= 1000000): #self.__config["thingsboard"].get("maxPayloadSizeBytes", 400)):
-=======
                 >= self.__max_payload_size_in_bytes):
->>>>>>> 2f79b611
             self.__send_data(devices_data_in_event_pack)
             for device in devices_data_in_event_pack:
                 devices_data_in_event_pack[device]["telemetry"] = []
@@ -1705,11 +1697,7 @@
         return self.name
 
     def get_max_payload_size_bytes(self):
-<<<<<<< HEAD
-        return 1000000 #self.__config["thingsboard"].get("maxPayloadSizeBytes", 400)
-=======
         return self.__max_payload_size_in_bytes
->>>>>>> 2f79b611
 
     # ----------------------------
     # Storage --------------------
