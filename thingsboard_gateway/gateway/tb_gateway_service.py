#     Copyright 2025. ThingsBoard
#
#     Licensed under the Apache License, Version 2.0 (the "License");
#     you may not use this file except in compliance with the License.
#     You may obtain a copy of the License at
#
#         http://www.apache.org/licenses/LICENSE-2.0
#
#     Unless required by applicable law or agreed to in writing, software
#     distributed under the License is distributed on an "AS IS" BASIS,
#     WITHOUT WARRANTIES OR CONDITIONS OF ANY KIND, either express or implied.
#     See the License for the specific language governing permissions and
#     limitations under the License.

import concurrent
import logging
import logging.config
import logging.handlers
import multiprocessing.managers
import os.path
import subprocess
from copy import deepcopy
from os import execv, listdir, path, pathsep, stat, system
from platform import system as platform_system
from queue import SimpleQueue, Empty
from random import choice
from signal import signal, SIGINT
from string import ascii_lowercase, hexdigits
from sys import argv, executable
from threading import RLock, Thread, main_thread, current_thread, Event
from time import sleep, time, monotonic
from typing import Union, List
from importlib.util import spec_from_file_location, module_from_spec
from simplejson import JSONDecodeError, dumps, load, loads
from yaml import safe_load

from thingsboard_gateway.connectors.connector import Connector
from thingsboard_gateway.gateway.constant_enums import DeviceActions, Status
from thingsboard_gateway.gateway.constants import DEFAULT_CONNECTORS, CONNECTED_DEVICES_FILENAME, CONNECTOR_PARAMETER, \
    PERSISTENT_GRPC_CONNECTORS_KEY_FILENAME, RENAMING_PARAMETER, CONNECTOR_NAME_PARAMETER, DEVICE_TYPE_PARAMETER, \
    CONNECTOR_ID_PARAMETER, ATTRIBUTES_FOR_REQUEST, CONFIG_VERSION_PARAMETER, CONFIG_SECTION_PARAMETER, \
    DEBUG_METADATA_TEMPLATE_SIZE, SEND_TO_STORAGE_TS_PARAMETER, DATA_RETRIEVING_STARTED, ReportStrategy, \
    REPORT_STRATEGY_PARAMETER, DEFAULT_STATISTIC, DEFAULT_DEVICE_FILTER, CUSTOM_RPC_DIR, DISCONNECTED_PARAMETER
from thingsboard_gateway.gateway.device_filter import DeviceFilter
from thingsboard_gateway.gateway.entities.converted_data import ConvertedData
from thingsboard_gateway.gateway.entities.datapoint_key import DatapointKey
from thingsboard_gateway.gateway.entities.report_strategy_config import ReportStrategyConfig
from thingsboard_gateway.gateway.report_strategy.report_strategy_service import ReportStrategyService
from thingsboard_gateway.gateway.shell.proxy import AutoProxy
from thingsboard_gateway.gateway.statistics.decorators import CountMessage, CollectStorageEventsStatistics, \
    CollectAllSentTBBytesStatistics, CollectRPCReplyStatistics
from thingsboard_gateway.gateway.statistics.statistics_service import StatisticsService
from thingsboard_gateway.gateway.tb_client import TBClient
from thingsboard_gateway.storage.file.file_event_storage import FileEventStorage
from thingsboard_gateway.storage.memory.memory_event_storage import MemoryEventStorage
from thingsboard_gateway.storage.sqlite.sqlite_event_storage import SQLiteEventStorage
from thingsboard_gateway.tb_utility.tb_gateway_remote_configurator import RemoteConfigurator
from thingsboard_gateway.tb_utility.tb_handler import TBRemoteLoggerHandler
from thingsboard_gateway.tb_utility.tb_loader import TBModuleLoader
from thingsboard_gateway.tb_utility.tb_logger import TbLogger
from thingsboard_gateway.tb_utility.tb_remote_shell import RemoteShell
from thingsboard_gateway.tb_utility.tb_updater import TBUpdater
from thingsboard_gateway.tb_utility.tb_utility import TBUtility

GRPC_LOADED = False
try:
    from thingsboard_gateway.gateway.grpc_service.grpc_connector import GrpcConnector
    from thingsboard_gateway.gateway.grpc_service.tb_grpc_manager import TBGRPCServerManager

    GRPC_LOADED = True
except ImportError:

    class GrpcConnector:
        pass


    class TBGRPCServerManager:
        pass

logging.setLoggerClass(TbLogger)
log: TbLogger = None  # type: ignore


def load_file(path_to_file):
    with open(path_to_file, 'r') as target_file:
        content = load(target_file)
    return content


class GatewayManager(multiprocessing.managers.BaseManager):
    def __init__(self, address=None, authkey=b''):
        super().__init__(address=address, authkey=authkey)
        self.gateway = None

    def has_gateway(self):
        return self.gateway is not None

    def add_gateway(self, gateway):
        self.gateway = gateway

    def shutdown(self) -> None:
        super().__exit__(None, None, None)


class TBGatewayService:
    DEFAULT_TIMEOUT = 5

    EXPOSED_GETTERS = [
        'ping',
        'get_status',
        'get_storage_name',
        'get_storage_events_count',
        'get_available_connectors',
        'get_connector_status',
        'get_connector_config'
    ]

    def __init__(self, config_file=None):
        logging.setLoggerClass(TbLogger)
        self.__init_variables()
        if current_thread() is main_thread():
            signal(SIGINT, lambda _, __: self.__stop_gateway())

        self.__lock = RLock()
        self.__process_async_actions_thread = Thread(target=self.__process_async_device_actions,
                                                     name="Async device actions processing thread", daemon=True)

        self._config_dir = path.dirname(path.abspath(config_file)) + path.sep
        if config_file is None:
            config_file = (path.dirname(path.dirname(path.abspath(__file__))) +
                           '/config/tb_gateway.json'.replace('/', path.sep))

        logging_error = None
        try:
            with open(self._config_dir + 'logs.json', 'r') as file:
                log_config = load(file)

            TbLogger.check_and_update_file_handlers_class_name(log_config)
            logging.config.dictConfig(log_config)
        except Exception as e:
            logging_error = e

        global log
        log = logging.getLogger('service')
        if logging_error is not None:
            log.setLevel('INFO')

        # load general configuration YAML/JSON
        self.__config = self.__load_general_config(config_file)

        # change main config if Gateway running with env variables
        self.__config = TBUtility.update_main_config_with_env_variables(self.__config)

        log.info("Gateway starting...")
        storage_log = logging.getLogger('storage')
        self._event_storage = self._event_storage_types[self.__config["storage"]["type"]](self.__config["storage"],
                                                                                          storage_log,
                                                                                          self.stop_event)
        if self.__config['thingsboard'].get('reportStrategy', {}).get('type') != "DISABLED":
            self._report_strategy_service = ReportStrategyService(self.__config['thingsboard'],
                                                                  self,
                                                                  self.__converted_data_queue,
                                                                  log)
        else:
            self._report_strategy_service = None
        self.__updater = TBUpdater()
        self.version = self.__updater.get_version()
        log.info("ThingsBoard IoT gateway version: %s", self.version["current_version"])
        self.name = ''.join(choice(ascii_lowercase) for _ in range(64))

        self.__latency_debug_mode = self.__config['thingsboard'].get('latencyDebugMode', False)

        self.__sync_devices_shared_attributes_on_connect = self.__config['thingsboard'].get('syncDevicesSharedAttributesOnConnect', True)

        self.__connectors_not_found = False
        self._load_connectors()
        self.__connectors_init_start_success = True

        self.__load_persistent_devices()
        try:
            self.__connect_with_connectors()
        except Exception as e:
            log.info("Initial connection was not success, waiting for remote configuration")
            log.debug("Initial connection failed with error: %s", e)
            self.__connectors_init_start_success = False

        connection_logger = logging.getLogger('tb_connection')
        self.tb_client = TBClient(self.__config["thingsboard"], self._config_dir, connection_logger)
        self.tb_client.register_service_subscription_callback(self.subscribe_to_required_topics)
        self.tb_client.connect()
        if self.stopped:
            return
        if logging_error is not None:
            self.send_telemetry({"ts": time() * 1000, "values": {
                "LOGS": "Logging loading exception, logs.json is wrong: %s" % (str(logging_error),)}})
            TBRemoteLoggerHandler.set_default_handler()
        if not hasattr(self, "remote_handler"):
            self.remote_handler = TBRemoteLoggerHandler(self)

        self.__debug_log_enabled = log.isEnabledFor(10)
        self.update_loggers()
        self.__save_converted_data_thread = Thread(name="Storage fill thread", daemon=True,
                                                   target=self.__send_to_storage)
        self.__save_converted_data_thread.start()

        self.init_remote_shell(self.__config["thingsboard"].get("remoteShell"))
        self.__rpc_processing_thread = Thread(target=self.__send_rpc_reply_processing, daemon=True,
                                              name="RPC processing thread")
        self.__rpc_processing_thread.start()
        self.__rpc_to_devices_processing_thread = Thread(target=self.__rpc_to_devices_processing, daemon=True,
                                                         name="RPC to devices processing thread")
        self.__rpc_to_devices_processing_thread.start()

        self.__process_sync_device_shared_attrs_thread = Thread(target=self.__sync_device_shared_attrs_loop, daemon=True,
                                                                name="Sync device shared attributes thread")
        self.__process_sync_device_shared_attrs_thread.start()

        self.init_grpc_service(self.__config.get('grpc'))

        self.__devices_idle_checker = self.__config['thingsboard'].get('checkingDeviceActivity', {})
        self.__check_devices_idle = self.__devices_idle_checker.get('checkDeviceInactivity', False)
        if self.__check_devices_idle:
            thread = Thread(name='Checking devices idle time', target=self.__check_devices_idle_time, daemon=True)
            thread.start()
            log.info('Start checking devices idle time')

        self.init_statistics_service(self.__config['thingsboard'].get('statistics', DEFAULT_STATISTIC))

        self.__min_pack_send_delay_ms = self.__config['thingsboard'].get('minPackSendDelayMS', 50)
        self.__min_pack_send_delay_ms = self.__min_pack_send_delay_ms / 1000.0
        self.__min_pack_size_to_send = self.__config['thingsboard'].get('minPackSizeToSend', 500)
        self.__max_payload_size_in_bytes = self.__config["thingsboard"].get("maxPayloadSizeBytes", 8196)

        self._send_thread = Thread(target=self.__read_data_from_storage, daemon=True,
                                   name="Send data to Thingsboard Thread")
        self._send_thread.start()

        self.init_device_filtering(self.__config['thingsboard'].get('deviceFiltering', DEFAULT_DEVICE_FILTER))

        log.info("Gateway core started.")

        self._watchers_thread = Thread(target=self._watchers, name='Watchers', daemon=True)
        self._watchers_thread.start()

        self.__init_remote_configuration()

        if self.__connectors_not_found:
            self.connectors_configs = {}
            self.load_connectors()

        try:
            if not self.__connectors_init_start_success:
                self.connect_with_connectors()
        except Exception as e:
            log.info("Error while connecting to connectors, please update configuration: %s", e)

        log.info("Gateway connectors initialized.")

        self.__load_persistent_devices()

        log.info("Persistent devices loaded.")

        if self.__config['thingsboard'].get('managerEnabled', False):
            manager_address = '/tmp/gateway'
            if path.exists('/tmp/gateway'):
                try:
                    # deleting old manager if it was closed incorrectly
                    system('rm -rf /tmp/gateway')
                except OSError as e:
                    log.error("Failed to remove old manager: %s", exc_info=e)
                manager_address = '/tmp/gateway'
            if platform_system() == 'Windows':
                manager_address = ('127.0.0.1', 9999)
            self.manager = GatewayManager(address=manager_address, authkey=b'gateway')

            if current_thread() is main_thread():
                GatewayManager.register('get_gateway',
                                        self.get_gateway,
                                        proxytype=AutoProxy,
                                        exposed=self.EXPOSED_GETTERS,
                                        create_method=False)
                self.server = self.manager.get_server()
                self.server.serve_forever()

        log.info("Gateway started.")

        while not self.stopped:
            try:
                self.stop_event.wait(1)
            except KeyboardInterrupt:
                self.__stop_gateway()
                break

    def __init_variables(self):
        self.stopped = False
        self.stop_event = Event()
        self.__device_filter_config = None
        self.__device_filter = None
        self.__grpc_manager = None
        self.__remote_shell = None
        self.__statistics = None
        self.__statistics_service = None
        self.__grpc_config = None
        self.__grpc_connectors = None
        self.__grpc_manager = None
        self.__remote_configurator = None
        self.tb_client = None
        self.__requested_config_after_connect = False
        self.__rpc_reply_sent = False
        self.__subscribed_to_rpc_topics = False
        self.__rpc_remote_shell_command_in_progress = None
        self.connectors_configs = {}
        self.__scheduled_rpc_calls = []
        self.__rpc_requests_in_progress = {}
        self.available_connectors_by_name: dict[str, Connector] = {}
        self.available_connectors_by_id: dict[str, Connector] = {}
        self.__devices_shared_attributes = {}
        self.__connector_incoming_messages = {}
        self.__connected_devices = {}
        self.__renamed_devices = {}
        self.__saved_devices = {}
        self.__added_devices = {}
        self.__disconnected_devices = {}
        self.__events = []
        self.__grpc_connectors = {}
        self._default_connectors = DEFAULT_CONNECTORS

        self._published_events = SimpleQueue()
        self.__rpc_processing_queue = SimpleQueue()
        self.__rpc_to_devices_queue = SimpleQueue()
        self.__async_device_actions_queue = SimpleQueue()
        self.__rpc_register_queue = SimpleQueue()
        self.__converted_data_queue = SimpleQueue()
        self.__sync_device_shared_attrs_queue = SimpleQueue()

        self.__messages_confirmation_executor = concurrent.futures.ThreadPoolExecutor(max_workers=4) # noqa

        self.__updates_check_period_ms = 300000
        self.__updates_check_time = 0

        self._implemented_connectors = {}
        self._event_storage_types = {
            "memory": MemoryEventStorage,
            "file": FileEventStorage,
            "sqlite": SQLiteEventStorage,
        }
        self.__gateway_rpc_methods = {
            "ping": self.__rpc_ping,
            "stats": self.__form_statistics,
            "devices": self.__rpc_devices,
            "update": self.__rpc_update,
            "version": self.__rpc_version,
            "device_renamed": self.__process_renamed_gateway_devices,
            "device_deleted": self.__process_deleted_gateway_devices,
        }
        self.load_custom_rpc_methods(CUSTOM_RPC_DIR)
        self.__rpc_scheduled_methods_functions = {
            "restart": {"function": execv, "arguments": (executable, [executable.split(pathsep)[-1]] + argv)},
            "reboot": {"function": subprocess.call, "arguments": (["shutdown", "-r", "-t", "0"],)},
        }
        self.async_device_actions = {
            DeviceActions.CONNECT: self.add_device,
            DeviceActions.DISCONNECT: self.del_device
        }

    @staticmethod
    def __load_general_config(config_file):
        file_extension = config_file.split('.')[-1]
        if file_extension == 'json' and os.path.exists(config_file):
            with open(config_file) as general_config:
                try:
                    return load(general_config)
                except Exception as e:
                    log.error('Failed to load configuration file:\n %s', exc_info=e)
        else:
            log.warning('YAML configuration is deprecated. '
                        'Please, use JSON configuration instead.')
            log.warning(
                'See default configuration on '
                'https://thingsboard.io/docs/iot-gateway/configuration/')

            config = {}
            try:
                filename = ''.join(config_file.split('.')[:-1])
                with open(filename + '.yaml') as general_config:
                    config = safe_load(general_config)

                with open(filename + '.json', 'w') as file:
                    file.writelines(dumps(config, indent='  '))
            except Exception as e:
                log.error('Failed to load configuration file:\n %s', exc_info=e)

            return config

    def init_grpc_service(self, config):
        self.__grpc_config = config # noqa
        if GRPC_LOADED and self.__grpc_config is not None and self.__grpc_config.get("enabled"):
            self.__process_async_actions_thread.start()
            self.__grpc_manager = TBGRPCServerManager(self, self.__grpc_config) # noqa
            self.__grpc_manager.set_gateway_read_callbacks(self.__register_connector, self.__unregister_connector)

    def init_statistics_service(self, config):
        self.__statistics = config # noqa
        if isinstance(self.__statistics_service, StatisticsService):
            self.__statistics_service.stop()
        if self.__statistics.get('enable', False) or self.__statistics.get('enableCustom', False):
            if self.__statistics.get('enable', False):
                StatisticsService.enable_statistics()
                log.debug('General statistics enabled')
            else:
                StatisticsService.disable_statistics()
                log.debug('General statistics disabled')
            if self.__statistics.get('enableCustom', True):
                StatisticsService.enable_custom_statistics()
                log.debug('Custom statistics enabled')
            else:
                StatisticsService.disable_custom_statistics()
                log.debug('Custom statistics disabled')
            self.__statistics_service = StatisticsService(self.__statistics, self, log,
                                                          config_path=self._config_dir + self.__statistics[
                                                              'configuration'] if self.__statistics.get(
                                                              'configuration') else None)
            log.debug('Statistics service initialized')
        else:
            self.__statistics_service = None # noqa
            StatisticsService.disable_statistics()
            StatisticsService.disable_custom_statistics()
            log.debug('Statistics service disabled')

    def init_device_filtering(self, config):
        self.__device_filter_config = config  # noqa
        self.__device_filter = None
        if self.__device_filter_config['enable'] and self.__device_filter_config.get('filterFile'):
            self.__device_filter = DeviceFilter(config_path=self._config_dir + self.__device_filter_config['filterFile']) # noqa

    def init_remote_shell(self, enable):
        self.__remote_shell = None
        if enable:
            log.warning("Remote shell is enabled. Please be carefully with this feature.")
            self.__remote_shell = RemoteShell(platform=self.__updater.get_platform(),
                                              release=self.__updater.get_release(),
                                              logger=log) # noqa

    @property
    def event_storage_types(self):
        return self._event_storage_types

    @property
    def config(self):
        return self.__config

    @config.setter
    def config(self, config):
        self.__config.update(config)

    @property
    def connected_devices(self):
        return len(self.__connected_devices.keys())

    @property
    def active_connectors(self):
        return len(self.available_connectors_by_id.keys())

    @property
    def inactive_connectors(self):
        return len(self.connectors_configs.keys()) - len(self.available_connectors_by_id.keys())

    @property
    def total_connectors(self):
        return len(self.connectors_configs.keys())

    def get_gateway(self):
        if self.manager.has_gateway():
            return self.manager.gateway
        else:
            self.manager.add_gateway(self)
            self.manager.register('gateway', lambda: self, proxytype=AutoProxy)

    def _watchers(self):
        global log
        try:
            connectors_configuration_check_time = 0
            logs_sending_check_time = 0
            update_logger_time = 0

            while not self.stopped:
                try:
                    cur_time = time() * 1000

                    if not self.tb_client.is_connected() and self.__subscribed_to_rpc_topics:
                        self.__subscribed_to_rpc_topics = False
                        self.__devices_shared_attributes = {}

                    if (not self.tb_client.is_connected()
                            and self.__remote_configurator is not None
                            and self.__requested_config_after_connect):
                        self.__requested_config_after_connect = False

                    if (self.tb_client.is_connected()
                            and not self.tb_client.is_stopped()
                            and not self.__subscribed_to_rpc_topics):
                        for device in list(self.__saved_devices.keys()):
                            self.add_device(device,
                                            {CONNECTOR_PARAMETER: self.__saved_devices[device][CONNECTOR_PARAMETER]},
                                            device_type=self.__saved_devices[device][DEVICE_TYPE_PARAMETER])
                        self.subscribe_to_required_topics()

                    if self.__scheduled_rpc_calls:
                        for rpc_call_index in range(len(self.__scheduled_rpc_calls)):
                            rpc_call = self.__scheduled_rpc_calls[rpc_call_index]
                            if cur_time > rpc_call[0]:
                                rpc_call = self.__scheduled_rpc_calls.pop(rpc_call_index)
                                result = None
                                try:
                                    result = rpc_call[1]["function"](*rpc_call[1]["arguments"])
                                except Exception as e:
                                    log.error("Error while executing scheduled RPC call: %s", exc_info=e)

                                if result == 256:
                                    log.warning("Error on RPC command: 256. Permission denied.")

                    if ((self.__rpc_requests_in_progress or not self.__rpc_register_queue.empty())
                            and self.tb_client.is_connected()):
                        try:
                            new_rpc_request_in_progress = {}
                            if self.__rpc_requests_in_progress:
                                for rpc_in_progress, data in self.__rpc_requests_in_progress.items():
                                    if cur_time >= data[1]:
                                        data[2](rpc_in_progress)
                                        self.cancel_rpc_request(rpc_in_progress)
                                        self.__rpc_requests_in_progress[rpc_in_progress] = "del"
                                new_rpc_request_in_progress = {key: value for key, value in
                                                               self.__rpc_requests_in_progress.items() if value != 'del'
                                                               }
                            if not self.__rpc_register_queue.empty():
                                new_rpc_request_in_progress = self.__rpc_requests_in_progress
                                rpc_request_from_queue = self.__rpc_register_queue.get(False)
                                topic = rpc_request_from_queue["topic"]
                                data = rpc_request_from_queue["data"]
                                new_rpc_request_in_progress[topic] = data
                            self.__rpc_requests_in_progress = new_rpc_request_in_progress
                        except Exception as e:
                            log.error("Error while processing RPC requests: %s", exc_info=e)
                            self.stop_event.wait(1)
                    else:
                        try:
                            self.stop_event.wait(.02)
                        except Exception as e:
                            log.error("Error in main loop: %s", exc_info=e)
                            break

                    if (not self.__requested_config_after_connect and self.tb_client.is_connected()
                            and self.tb_client.is_subscribed_to_service_attributes()):
                        self.__requested_config_after_connect = True
                        self._check_shared_attributes()

                    if (cur_time - connectors_configuration_check_time > self.__config["thingsboard"].get("checkConnectorsConfigurationInSeconds", 60) * 1000 # noqa
                            and not (self.__remote_configurator is not None and self.__remote_configurator.in_process)):
                        self.check_connector_configuration_updates()
                        connectors_configuration_check_time = time() * 1000

                    if cur_time - self.__updates_check_time >= self.__updates_check_period_ms:
                        self.__updates_check_time = time() * 1000
                        self.version = self.__updater.get_version()

                    if cur_time - logs_sending_check_time >= 1000:
                        logs_sending_check_time = time() * 1000
                        TbLogger.send_errors_if_needed(self)

                    if cur_time - update_logger_time > 60000:
                        update_logger_time = cur_time
                        log = logging.getLogger('service')
                        self.__debug_log_enabled = log.isEnabledFor(10)

                    self.stop_event.wait(.1)
                except Exception as e:
                    log.error("Error in main loop: %s", exc_info=e)
                    self.stop_event.wait(1)
        except Exception as e:
            log.error("Error in main loop: %s", exc_info=e)
            self.__stop_gateway()
            self.__close_connectors()
            log.info("The gateway has been stopped.")
            self.tb_client.stop()

    def __close_connectors(self):
        for current_connector in self.available_connectors_by_id:
            try:
                close_start = monotonic()
                while not self.available_connectors_by_id[current_connector].is_stopped():
                    self.available_connectors_by_id[current_connector].close()
                    if self.tb_client.is_connected():
                        for device in self.get_connector_devices(self.available_connectors_by_id[current_connector]):
                            self.del_device(device, False)
                    if monotonic() - close_start > 5:
                        log.error("Connector %s close timeout", current_connector)
                        break
                log.debug("Connector %s closed connection.", current_connector)
            except Exception as e:
                log.error("Error while closing connector %s", current_connector, exc_info=e)

    def __stop_gateway(self):
        self.stopped = True
        self.stop_event.set()
        if hasattr(self, "_TBGatewayService__updater") and self.__updater is not None:
            self.__updater.stop()
        log.info("Stopping...")

        if hasattr(self, "_TBGatewayService__statistics_service") and self.__statistics_service is not None:
            self.__statistics_service.stop()

        if hasattr(self, "_TBGatewayService__grpc_manager") and self.__grpc_manager is not None:
            self.__grpc_manager.stop()
        if os.path.exists("/tmp/gateway"):
            os.remove("/tmp/gateway")
        self.__close_connectors()
        if hasattr(self, "_event_storage") and self._event_storage is not None:
            self._event_storage.stop()
        log.info("The gateway has been stopped.")
        if hasattr(self, 'remote_handler'):
            self.remote_handler.deactivate()
        if hasattr(self, "_TBGatewayService__messages_confirmation_executor") is not None:
            self.__messages_confirmation_executor.shutdown(wait=True, cancel_futures=True)
        if hasattr(self, "tb_client") and self.tb_client is not None:
            self.tb_client.disconnect()
            self.tb_client.stop()
        if hasattr(self, "manager") and self.manager is not None:
            self.manager.shutdown()
        for logger in logging.Logger.manager.loggerDict:
            if isinstance(logger, TbLogger):
                logger.stop()

    def __init_remote_configuration(self, force=False):
        remote_configuration_enabled = self.__config["thingsboard"].get("remoteConfiguration")
        if not remote_configuration_enabled and force:
            log.info("Remote configuration is enabled forcibly!")
        if (remote_configuration_enabled or force) and self.__remote_configurator is None:
            try:
                self.__remote_configurator = RemoteConfigurator(self, self.__config)

                while (not self.tb_client.is_connected() and not self.tb_client.client.get_subscriptions_in_progress()
                       and not self.stopped):
                    self.stop_event.wait(1)

                self._check_shared_attributes(shared_keys=[])
            except Exception as e:
                log.error("Failed to initialize remote configuration: %s", e)
        if self.__remote_configurator is not None:
            self.__remote_configurator.send_current_configuration()

    @CountMessage('msgsReceivedFromPlatform')
    def _attributes_parse(self, content, *args):
        try:
            log.trace("Received data: %s, %s", content, args)
            if content is not None:
                shared_attributes = content.get("shared", {})
                client_attributes = content.get("client", {})
                if shared_attributes or client_attributes:
                    self.__process_attributes_response(shared_attributes, client_attributes)
                else:
                    self.__process_attribute_update(content)

                if shared_attributes:
                    log.trace("Shared attributes received (%s).",
                              ", ".join([attr for attr in shared_attributes.keys()]))
                if client_attributes:
                    log.trace("Client attributes received (%s).",
                              ", ".join([attr for attr in client_attributes.keys()]))
        except Exception as e:
            log.error("Failed to process attributes: %s", e)

    def __process_attribute_update(self, content):
        self.__process_remote_logging_update(content.get("RemoteLoggingLevel"))
        self.__process_remote_configuration(content)
        self.__process_remote_converter_configuration_update(content)

    def __process_attributes_response(self, shared_attributes, client_attributes):
        if shared_attributes:
            log.trace("Shared attributes received: %s", shared_attributes)
        if client_attributes:
            log.trace("Client attributes received: %s", client_attributes)
        self.__process_remote_logging_update(shared_attributes.get('RemoteLoggingLevel'))
        self.__process_remote_configuration(shared_attributes)

    def __process_remote_logging_update(self, remote_logging_level):
        if remote_logging_level is not None:
            remote_logging_level_id = TBRemoteLoggerHandler.get_logger_level_id(remote_logging_level.upper())
            self.remote_handler.activate_remote_logging_for_level(remote_logging_level_id)
            log.info('Remote logging level set to: %s ', remote_logging_level)

    def __process_remote_converter_configuration_update(self, content: dict):
        try:
            key = list(content.keys())[0]
            connector_name, converter_name = key.split(':')
            log.info('Got remote converter configuration update')
            if not self.available_connectors_by_name.get(connector_name):
                raise ValueError
        except (ValueError, AttributeError, IndexError) as e:
            log.trace('Failed to process remote converter update: %s', e)

    def update_connector_config_file(self, connector_name, config):
        for connector in self.__config['connectors']:
            if connector['name'] == connector_name:
                self.__save_connector_config_file(connector['configuration'], config)

                log.info('Updated %s configuration file', connector_name)
                return

    def __save_connector_config_file(self, connector_filename, config):
        with open(self._config_dir + connector_filename, 'w', encoding='UTF-8') as file:
            file.writelines(dumps(config, indent=4))

    def __process_deleted_gateway_devices(self, deleted_device_name: str):
        log.info("Received deleted gateway device notification: %s", deleted_device_name)
        if deleted_device_name in list(self.__renamed_devices.values()):
            first_device_name = TBUtility.get_dict_key_by_value(self.__renamed_devices, deleted_device_name)
            del self.__renamed_devices[first_device_name]
            deleted_device_name = first_device_name
            log.debug("Current renamed_devices dict: %s", self.__renamed_devices)
        if deleted_device_name in self.__connected_devices:
            del self.__connected_devices[deleted_device_name]
            log.debug("Device %s - was removed from __connected_devices", deleted_device_name)
        if deleted_device_name in self.__saved_devices:
            del self.__saved_devices[deleted_device_name]
            log.debug("Device %s - was removed from __saved_devices", deleted_device_name)
        if deleted_device_name in self.__added_devices:
            del self.__added_devices[deleted_device_name]
            log.debug("Device %s - was removed from __added_devices", deleted_device_name)
        if hasattr(self, "__duplicate_detector"):
            self.__duplicate_detector.delete_device(deleted_device_name)
        self.__disconnected_devices.pop(deleted_device_name, None)
        self.__save_persistent_devices()
        self.__load_persistent_devices()
        return {'success': True}

    def __process_renamed_gateway_devices(self, renamed_device: dict):
        if self.__config.get('handleDeviceRenaming', True):
            log.info("Received renamed gateway device notification: %s", renamed_device)
            old_device_name, new_device_name = list(renamed_device.items())[0]
            if old_device_name in list(self.__renamed_devices.values()):
                device_name_key = TBUtility.get_dict_key_by_value(self.__renamed_devices, old_device_name)
                if device_name_key == new_device_name:
                    self.__renamed_devices.pop(device_name_key, None)
                    device_name_key = None
            else:
                device_name_key = old_device_name

            if device_name_key is not None and device_name_key != new_device_name:
                self.__renamed_devices[device_name_key] = new_device_name

            self.__save_persistent_devices()
            self.__load_persistent_devices()
            log.debug("Current renamed_devices dict: %s", self.__renamed_devices)
        else:
            log.debug("Received renamed device notification %r, but device renaming handle is disabled",
                      renamed_device)
        return {'success': True}

    @staticmethod
    def __process_remote_configuration(new_configuration):
        if new_configuration is not None:
            try:
                RemoteConfigurator.RECEIVED_UPDATE_QUEUE.put(new_configuration)
            except Exception as e:
                log.error("Failed to process remote configuration: %s", e)

    def get_config_path(self):
        return self._config_dir

    def subscribe_to_required_topics(self):
        if not self.__subscribed_to_rpc_topics and self.tb_client.is_connected():
            self.tb_client.client.clean_device_sub_dict()
            self.tb_client.client.gw_set_server_side_rpc_request_handler(self._rpc_request_handler)
            self.tb_client.client.set_server_side_rpc_request_handler(self._rpc_request_handler)
            self.tb_client.client.subscribe_to_all_attributes(self._attribute_update_callback)
            self.tb_client.client.gw_subscribe_to_all_attributes(self._attribute_update_callback)
            self.__subscribed_to_rpc_topics = True # noqa

    def request_device_attributes(self, device_name, shared_keys, client_keys, callback):
        if client_keys is not None:
            self.tb_client.client.gw_request_client_attributes(device_name, client_keys, callback)
        if shared_keys is not None:
            # TODO: Add caching for shared attributes to __devices_shared_attributes
            # TODO: Refactor connectors to use this method to request attributes
            self.tb_client.client.gw_request_shared_attributes(device_name, shared_keys, callback)

    def _check_shared_attributes(self, shared_keys=None, client_keys=None):
        if shared_keys is None:
            shared_keys = ATTRIBUTES_FOR_REQUEST
        self.tb_client.client.request_attributes(callback=self._attributes_parse,
                                                 shared_keys=shared_keys,
                                                 client_keys=client_keys)

    def __register_connector(self, session_id, connector_key):
        if (self.__grpc_connectors.get(connector_key) is not None
                and self.__grpc_connectors[connector_key]['id'] not in self.available_connectors_by_id):
            target_connector = self.__grpc_connectors.get(connector_key)
            connector = GrpcConnector(self, target_connector['config'], self.__grpc_manager, session_id)
            connector.setName(target_connector['name'])
            self.available_connectors_by_name[connector.get_name()] = connector
            self.available_connectors_by_id[connector.get_id()] = connector
            self.__grpc_manager.registration_finished(Status.SUCCESS, session_id, target_connector)
            log.info("[%r][%r] GRPC connector with key %s registered with name %s", session_id,
                     connector.get_id(), connector_key, connector.get_name())
        elif self.__grpc_connectors.get(connector_key) is not None:
            self.__grpc_manager.registration_finished(Status.FAILURE, session_id, None)
            log.error("[%r] GRPC connector with key: %s - already registered!", session_id, connector_key)
        else:
            self.__grpc_manager.registration_finished(Status.NOT_FOUND, session_id, None)
            log.error("[%r] GRPC configuration for connector with key: %s - not found", session_id,
                      connector_key)

    def __unregister_connector(self, session_id, connector_key):
        if (self.__grpc_connectors.get(connector_key) is not None
                and self.__grpc_connectors[connector_key]['id'] in self.available_connectors_by_id):
            connector_id = self.__grpc_connectors[connector_key]['id']
            target_connector = self.available_connectors_by_id.pop(connector_id)
            self.__grpc_manager.unregister(Status.SUCCESS, session_id, target_connector)
            log.info("[%r] GRPC connector with key %s and name %s - unregistered", session_id, connector_key,
                     target_connector.get_name())
        elif self.__grpc_connectors.get(connector_key) is not None:
            self.__grpc_manager.unregister(Status.NOT_FOUND, session_id, None)
            log.error("[%r] GRPC connector with key: %s - is not registered!", session_id, connector_key)
        else:
            self.__grpc_manager.unregister(Status.FAILURE, session_id, None)
            log.error("[%r] GRPC configuration for connector with key: %s - not found and not registered",
                      session_id, connector_key)

    @staticmethod
    def _generate_persistent_key(connector, connectors_persistent_keys):
        if connectors_persistent_keys and connectors_persistent_keys.get(connector['name']) is not None:
            connector_persistent_key = connectors_persistent_keys[connector['name']]
        else:
            connector_persistent_key = "".join(choice(hexdigits) for _ in range(10))
            connectors_persistent_keys[connector['name']] = connector_persistent_key

        return connector_persistent_key

    def load_connectors(self, config=None):
        self._load_connectors(config=config)

    def _load_connectors(self, config=None):
        global log
        self.connectors_configs = {}
        connectors_persistent_keys = self.__load_persistent_connector_keys()

        if config:
            connectors_configuration_in_main_config = config.get('connectors')
        else:
            connectors_configuration_in_main_config = self.__config.get('connectors')

        if connectors_configuration_in_main_config:
            for connector_config_from_main in connectors_configuration_in_main_config:
                try:
                    connector_persistent_key = None
                    connector_type = connector_config_from_main["type"].lower() \
                        if connector_config_from_main.get("type") is not None else None

                    if connector_type is None:
                        log.error("Connector type is not defined!")
                        continue
                    if connector_type == "grpc" and self.__grpc_manager is None:
                        log.error("Cannot load connector with name: %s and type grpc. GRPC server is disabled!",
                                  connector_config_from_main['name'])
                        continue

                    if connector_type != "grpc":
                        connector_class = None
                        if connector_config_from_main.get('useGRPCForce', False):
                            module_name = f'Grpc{self._default_connectors.get(connector_type, connector_config_from_main.get("class"))}' # noqa
                            connector_class = TBModuleLoader.import_module(connector_type, module_name)

                        if self.__grpc_manager and self.__grpc_manager.is_alive() and connector_class:
                            connector_persistent_key = self._generate_persistent_key(connector_config_from_main,
                                                                                     connectors_persistent_keys)
                        else:
                            connector_class = TBModuleLoader.import_module(connector_type,
                                                                           self._default_connectors.get(
                                                                               connector_type,
                                                                               connector_config_from_main.get('class')))

                        if connector_class is not None and isinstance(connector_class, list):
                            log.warning("Connector implementation not found for %s",
                                        connector_config_from_main['name'])
                            for error in connector_class:
                                log.error("The following error occurred during importing connector class: %s",
                                          error, exc_info=error)
                            continue
                        elif connector_class is None:
                            log.error("Connector implementation not found for %s",
                                      connector_config_from_main['name'])
                            continue
                        else:
                            self._implemented_connectors[connector_type] = connector_class
                    elif connector_type == "grpc":
                        if connector_config_from_main.get('key') == "auto":
                            self._generate_persistent_key(connector_config_from_main, connectors_persistent_keys)
                        else:
                            connector_persistent_key = connector_config_from_main['key']
                        log.info("Connector key for GRPC connector with name [%s] is: [%s]",
                                 connector_config_from_main['name'],
                                 connector_persistent_key)
                    connector_config_file_path = self._config_dir + connector_config_from_main['configuration']

                    if not path.exists(connector_config_file_path):
                        log.error("Configuration file for connector with name: %s not found!",
                                  connector_config_from_main['name'])
                        continue
                    with open(connector_config_file_path, 'r', encoding="UTF-8") as conf_file:
                        connector_conf_file_data = conf_file.read()

                    connector_conf_from_file = connector_conf_file_data
                    try:
                        connector_conf_from_file = loads(connector_conf_file_data)
                    except JSONDecodeError as e:
                        log.debug(e)
                        log.warning("Cannot parse connector configuration as a JSON, it will be passed as a string.")

                    connector_id = TBUtility.get_or_create_connector_id(connector_conf_from_file)

                    if isinstance(connector_conf_from_file, dict):
                        if connector_conf_from_file.get('id') is None:
                            connector_conf_from_file['id'] = connector_id
                            with open(connector_config_file_path, 'w', encoding="UTF-8") as conf_file:
                                conf_file.write(dumps(connector_conf_from_file, indent=2))
                    elif isinstance(connector_conf_from_file, str) and not connector_conf_from_file:
                        raise ValueError("Connector configuration is empty!")
                    elif isinstance(connector_conf_from_file, str):
                        start_find = connector_conf_from_file.find("{id_var_start}")
                        end_find = connector_conf_from_file.find("{id_var_end}")
                        if not (start_find > -1 and end_find > -1):
                            connector_conf_from_file = ("{id_var_start}" + str(connector_id) + "{id_var_end}" +
                                                        connector_conf_from_file)

                    if not self.connectors_configs.get(connector_type):
                        self.connectors_configs[connector_type] = []
                    if connector_type != 'grpc' and isinstance(connector_conf_from_file, dict):
                        connector_conf_from_file["name"] = connector_config_from_main['name']
                    if connector_type != 'grpc':
                        connector_configuration = {
                            connector_config_from_main['configuration']: connector_conf_from_file}
                    else:
                        connector_configuration = connector_conf_from_file
                    connector_config_version = connector_configuration.get(CONFIG_VERSION_PARAMETER) if isinstance(
                        connector_configuration, dict) else None
                    connector_configuration_local = {"name": connector_config_from_main['name'],
                                                     "id": connector_id,
                                                     "config": connector_configuration,
                                                     CONFIG_VERSION_PARAMETER: connector_config_version,
                                                     "config_updated": stat(connector_config_file_path),
                                                     "config_file_path": connector_config_file_path,
                                                     "grpc_key": connector_persistent_key}
                    if isinstance(connector_conf_from_file, dict) and connector_conf_from_file.get(REPORT_STRATEGY_PARAMETER) is not None: # noqa
                        connector_configuration_local[REPORT_STRATEGY_PARAMETER] = connector_conf_from_file[REPORT_STRATEGY_PARAMETER] # noqa
                    self.connectors_configs[connector_type].append(connector_configuration_local)
                except Exception as e:
                    log.error("Error on loading connector: %r", e)
                    log.debug("Error on loading connector:", exc_info=e)
            if connectors_persistent_keys:
                self.__save_persistent_keys(connectors_persistent_keys)
        else:
            log.info("Connectors - not found, waiting for remote configuration.")
            if self.tb_client is not None and self.tb_client.is_connected():
                self.__init_remote_configuration(force=True)
            else:
                self.__connectors_not_found = True

    def connect_with_connectors(self):
        self.__connect_with_connectors()

    def __update_connector_devices(self, connector):
        for device_name in set(self.__connected_devices.keys()):
            device = self.__connected_devices[device_name]
            if (device.get('connector') and
                    (device['connector'].name == connector.name or device['connector'].get_id() == connector.get_id())):
                self.update_device(device_name, 'connector', connector)

    def clean_shared_attributes_cache_for_connector_devices(self, connector):
        connector_devices = self.get_connector_devices(connector)
        for device_name in connector_devices:
            self.__devices_shared_attributes.pop(device_name, None)

    def get_connector_devices(self, connector):
        return [device_name for device_name, device in self.__connected_devices.items() if device.get('connector') and device['connector'].get_id() == connector.get_id()]  # noqa

    def __cleanup_connectors(self):
        self.available_connectors_by_id = {connector_id: connector for (connector_id, connector) in
                                           self.available_connectors_by_id.items() if not connector.is_stopped()}

    def __connect_with_connectors(self):
        global log
        for connector_type in self.connectors_configs:
            connector_type = connector_type.lower()
            for connector_config in self.connectors_configs[connector_type]:
                if self._implemented_connectors.get(connector_type) is not None:

                    if connector_type == 'grpc' or 'Grpc' in self._implemented_connectors[connector_type].__name__:
                        self.__init_and_start_grpc_connector(connector_type, connector_config)
                        return

                    for config_file_name in connector_config[CONFIG_SECTION_PARAMETER]:
                        connector = None
                        connector_name = None
                        connector_id = None
                        connector_configuration = connector_config[CONFIG_SECTION_PARAMETER].get(config_file_name)
                        try:
                            connector_name = connector_config["name"]
                            connector_id = connector_config["id"]
                            connector = self.__init_and_start_regular_connector(connector_id,
                                                                                connector_type,
                                                                                connector_name,
                                                                                connector_configuration)
                        except Exception as e:
                            log.error("[%r] Error on loading connector %r: %s", connector_id, connector_name, e)
                            if isinstance(log, TbLogger):
                                log.error("Error on loading connector %r: %s", connector_name, e, attr_name=connector_name)
                            else:
                                log.error("Error on loading connector %r: %s", connector_name, e)
                                log.debug("Error on loading connector %r", connector_name, exc_info=e)
                            if connector is not None and not connector.is_stopped():
                                connector.close()
                                if self.tb_client.is_connected():
                                    for device in self.get_connector_devices(connector):
                                        self.del_device(device, False)

    def __init_and_start_regular_connector(self, _id, _type, name, configuration):
        connector = None
        if configuration is not None and self.__check_connector_configuration(configuration):

            available_connector = self.available_connectors_by_id.get(_id)

            if available_connector is None or available_connector.is_stopped():
                connector = self._implemented_connectors[_type](self, deepcopy(configuration), _type)
                connector.name = name
                self.available_connectors_by_id[_id] = connector
                self.available_connectors_by_name[name] = connector
                try:
                    report_strategy_config_connector = configuration.pop(REPORT_STRATEGY_PARAMETER, None)  # noqa
                    connector_report_strategy = ReportStrategyConfig(report_strategy_config_connector)  # noqa
                    if self._report_strategy_service is not None:
                        self._report_strategy_service.register_connector_report_strategy(name, _id, connector_report_strategy)  # noqa
                except ValueError:
                    log.info("Cannot find separated report strategy for connector %r. \
                             The main report strategy \
                             will be used as a connector report strategy.",
                             name)
                self.__update_connector_devices(connector)
                self.__cleanup_connectors()
                connector.open()
            else:
                log.debug("[%r] Connector with name %s already exists and not stopped, skipping updating it...",
                          _id, name)
        else:
            if configuration is not None:
                log.warning("[%r] Config incorrect for %s connector with name %s", _id, _type, name)
            else:
                log.warning("[%r] Config is empty for %s connector with name %s", _id, _type, name)

        return connector

    def __init_and_start_grpc_connector(self, _type, configuration):
        self.__grpc_connectors.update({configuration['grpc_key']: configuration})
        if _type != 'grpc':
            connector_dir_abs = "/".join(self._config_dir.split("/")[:-2])
            connector_file_name = f'{_type}_connector.py'
            connector_abs_path = f'{connector_dir_abs}/grpc_connectors/{_type}/{connector_file_name}'  # noqa
            connector_config_json = dumps({
                **configuration,
                'gateway': {
                    'host': 'localhost',
                    'port': self.__config['grpc']['serverPort']
                }
            })

            thread = Thread(target=self._run_connector,
                            args=(connector_abs_path, connector_config_json,),
                            daemon=True, name='Separated GRPC Connector')
            thread.start()

    @staticmethod
    def __check_connector_configuration(connector_configuration):
        return ("logLevel" in connector_configuration and len(connector_configuration) > 3) or \
            ("logLevel" not in connector_configuration and len(connector_configuration.keys()) >= 1)

    def _run_connector(self, connector_abs_path, connector_config_json):
        subprocess.run(['python3', connector_abs_path, connector_config_json, self._config_dir],
                       check=True,
                       universal_newlines=True)

    def check_connector_configuration_updates(self):
        configuration_changed = False
        for connector_type in self.connectors_configs:
            for connector_config in self.connectors_configs[connector_type]:
                if stat(connector_config["config_file_path"]) != connector_config["config_updated"]:
                    configuration_changed = True
                    break
            if configuration_changed:
                break
        if configuration_changed:
            self.__close_connectors()
            self._load_connectors()
            self.__connect_with_connectors()

            # Updating global self.__config['connectors'] configuration for states syncing
            for connector_type in self.connectors_configs:
                for connector_config in self.connectors_configs[connector_type]:
                    for (index, connector) in enumerate(self.__config['connectors']):
                        if connector_config['config'].get(connector['configuration']):
                            self.__config['connectors'][index]['configurationJson'] = connector_config['config'][
                                connector['configuration']]

            if self.__remote_configurator is not None:
                self.__remote_configurator.send_current_configuration()

    def send_to_storage(self, connector_name, connector_id, data: Union[dict, ConvertedData] = None):
        if data is None:
            log.error("[%r]Data is empty from connector %r!", connector_id, connector_name)
        try:
            device_valid = True
            if self.__device_filter:
                device_valid = self.__device_filter.validate_device(connector_name, data)

            if not device_valid:
                log.warning('Device %s forbidden', data['deviceName'])
                return Status.FORBIDDEN_DEVICE

            # Duplicate detector is deprecated!
            # if isinstance(data, dict):
            #     #TODO: implement data filtering for ConvertedData type
            #     filtered_data = self.__duplicate_detector.filter_data(connector_name, data)
            # else:
            #     filtered_data = data
            if isinstance(data, ConvertedData):
                if data.metadata and self.__latency_debug_mode:
                    data.add_to_metadata({SEND_TO_STORAGE_TS_PARAMETER: int(time() * 1000),
                                          CONNECTOR_PARAMETER: connector_name})
            filtration_start = time() * 1000
            if self._report_strategy_service is not None:
                self._report_strategy_service.filter_data_and_send(data, connector_name, connector_id)
            else:
                self.__converted_data_queue.put((connector_name, connector_id, data))
            filtration_end = time() * 1000
            if self.__latency_debug_mode:
                log.debug("Data filtration took %r ms", filtration_end - filtration_start)
            return Status.SUCCESS
        except Exception as e:
            log.error("Cannot put converted data!", exc_info=e)
            return Status.FAILURE

    def __send_to_storage(self):
        while not self.stopped:
            try:
                tasks = []
                collecting_start = int(monotonic() * 1000)
                batch_size = 1000
                while not self.__converted_data_queue.empty():
                    connector_name, connector_id, event = self.__converted_data_queue.get_nowait()
                    tasks.append((connector_name, connector_id, event))
                    if len(tasks) >= batch_size or int(monotonic() * 1000) - collecting_start > 500:
                        break

                if tasks:
                    for task in tasks:
                        self.__process_event(task)
                else:
                    self.stop_event.wait(0.01)
            except Exception as e:
                log.error("Error while sending data to storage!", exc_info=e)

    def __process_event(self, task):
        connector_name, connector_id, event = task
        converted_data_format = isinstance(event, ConvertedData)
        data_array = event if isinstance(event, list) else [event]
        if converted_data_format:
            if self.__latency_debug_mode:
                event.add_to_metadata({"getFromConvertedDataQueueTs": int(time() * 1000),
                                       "connector": connector_name})
            self.__send_to_storage_new_formatted_data(connector_name, connector_id, data_array)
            log.debug("Data from %s connector was sent to storage: %r", connector_name, data_array)
            current_time = int(time() * 1000)
            if self.__latency_debug_mode and event.metadata.get(SEND_TO_STORAGE_TS_PARAMETER):
                log.debug("Event was in queue for %r ms",
                          current_time - event.metadata.get(SEND_TO_STORAGE_TS_PARAMETER))
            if self.__latency_debug_mode and event.metadata.get(DATA_RETRIEVING_STARTED):
                log.debug("Data retrieving and conversion took %r ms",
                          current_time - event.metadata.get(DATA_RETRIEVING_STARTED))
        else:
            self.__send_to_storage_old_formatted_data(connector_name, connector_id, data_array)

    def __send_to_storage_new_formatted_data(self, connector_name, connector_id, data_array: List[ConvertedData]):
        max_data_size = self.get_max_payload_size_bytes()
        pack_processing_time = 0
        for data in data_array:
            if not self.__latency_debug_mode:
                data.metadata = {}
            if connector_name == self.name:
                data.device_name = "currentThingsBoardGateway"
                data.device_type = "gateway"
            else:
                if not TBUtility.validate_converted_data(data):
                    log.error("[%r] Data from %s connector is invalid.", connector_id, connector_name)
                    continue
                if data.device_name in self.__renamed_devices:
                    data.device_name = self.__renamed_devices[data.device_name]
                if self.tb_client.is_connected() and (data.device_name not in self.get_devices() or
                                                      data.device_name not in self.__connected_devices):
                    if self.available_connectors_by_id.get(connector_id) is not None:
                        self.add_device(data.device_name,
                                        {CONNECTOR_PARAMETER: self.available_connectors_by_id[connector_id]},
                                        device_type=data.device_type)
                    elif self.available_connectors_by_name.get(connector_name) is not None:
                        self.add_device(data.device_name,
                                        {CONNECTOR_PARAMETER: self.available_connectors_by_name[connector_name]},
                                        device_type=data.device_type)
                    else:
                        log.warning("Connector %s is not available, probably it was disabled", connector_name)

                if not self.__connector_incoming_messages.get(connector_id):
                    self.__connector_incoming_messages[connector_id] = 0
                else:
                    self.__connector_incoming_messages[connector_id] += 1

                if hasattr(self, "__check_devices_idle") and self.__check_devices_idle:
                    self.__connected_devices[data['deviceName']]['last_receiving_data'] = time()

                adopted_data_max_entry_size = max_data_size - DEBUG_METADATA_TEMPLATE_SIZE - len(connector_name) \
                    if self.__latency_debug_mode else max_data_size
                start_splitting = int(time() * 1000)
                adopted_data: List[ConvertedData] = data.convert_to_objects_with_maximal_size(adopted_data_max_entry_size) # noqa
                end_splitting = int(time() * 1000)
                if self.__latency_debug_mode:
                    log.trace("Data splitting took %r ms, telemetry datapoints count: %r, attributes count: %r",
                              end_splitting - start_splitting,
                              data.telemetry_datapoints_count,
                              data.attributes_datapoints_count)
                if self.__latency_debug_mode and data.metadata.get("receivedTs"):
                    log.debug("Data processing before sending to storage took %r ms",
                              end_splitting - data.metadata.get("receivedTs", 0))
                for adopted_data_entry in adopted_data:
                    self.__send_data_pack_to_storage(adopted_data_entry, connector_name, connector_id)

    def __send_to_storage_old_formatted_data(self, connector_name, connector_id, data_array):
        max_data_size = self.get_max_payload_size_bytes()
        for data in data_array:
            if not connector_name == self.name:
                if 'telemetry' not in data:
                    data['telemetry'] = []
                if 'attributes' not in data:
                    data['attributes'] = []
                if not TBUtility.validate_converted_data(data):
                    log.error("[%r] Data from %s connector is invalid.", connector_id, connector_name)
                    continue
                if data.get('deviceType') is None:
                    device_name = data['deviceName']
                    data['deviceType'] = self.__get_device_type_for_device(device_name)
                if data["deviceName"] in self.__renamed_devices:
                    data["deviceName"] = self.__renamed_devices[data["deviceName"]]
                if self.tb_client.is_connected() and (data["deviceName"] not in self.get_devices() or
                                                      data["deviceName"] not in self.__connected_devices):
                    if self.available_connectors_by_id.get(connector_id) is not None:
                        self.add_device(data["deviceName"],
                                        {CONNECTOR_PARAMETER: self.available_connectors_by_id[connector_id]},
                                        device_type=data["deviceType"])
                    elif self.available_connectors_by_name.get(connector_name) is not None:
                        self.add_device(data["deviceName"],
                                        {CONNECTOR_PARAMETER: self.available_connectors_by_name[connector_name]},
                                        device_type=data["deviceType"])
                    else:
                        log.error("Connector %s is not available!", connector_name)

                if not self.__connector_incoming_messages.get(connector_id):
                    self.__connector_incoming_messages[connector_id] = 0
                else:
                    self.__connector_incoming_messages[connector_id] += 1
            else:
                data["deviceName"] = "currentThingsBoardGateway"
                data['deviceType'] = "gateway"

            if hasattr(self, "__check_devices_idle") and self.__check_devices_idle:
                self.__connected_devices[data['deviceName']]['last_receiving_data'] = time()

            data = self.__convert_telemetry_to_ts(data)
            if TBUtility.get_data_size(data) >= max_data_size:
                # Data is too large, so we will attempt to send in pieces
                adopted_data = {"deviceName": data['deviceName'],
                                "deviceType": data['deviceType'],
                                "attributes": {},
                                "telemetry": []}
                empty_adopted_data_size = TBUtility.get_data_size(adopted_data)
                adopted_data_size = empty_adopted_data_size

                # First, loop through the attributes
                for attribute in data['attributes']:
                    adopted_data['attributes'].update(attribute)
                    adopted_data_size += TBUtility.get_data_size(attribute)
                    if adopted_data_size >= max_data_size:
                        # We have surpassed the max_data_size, so send what we have and clear attributes
                        self.__send_data_pack_to_storage(adopted_data, connector_name, connector_id)
                        adopted_data['attributes'] = {}
                        adopted_data_size = empty_adopted_data_size

                # Now, loop through telemetry. Possibly have some unsent attributes that have been adopted.
                telemetry = data['telemetry'] if isinstance(data['telemetry'], list) else [
                    data['telemetry']]
                ts_to_index = {}
                for ts_kv_list in telemetry:
                    ts = ts_kv_list['ts']
                    for kv in ts_kv_list['values']:
                        if ts in ts_to_index:
                            kv_data = {kv: ts_kv_list['values'][kv]}
                            adopted_data['telemetry'][ts_to_index[ts]]['values'].update(kv_data)
                        else:
                            kv_data = {'ts': ts, 'values': {kv: ts_kv_list['values'][kv]}}
                            adopted_data['telemetry'].append(kv_data)
                            ts_to_index[ts] = len(adopted_data['telemetry']) - 1

                        adopted_data_size += TBUtility.get_data_size(kv_data)
                        if adopted_data_size >= max_data_size:
                            # we have surpassed the max_data_size,
                            # so send what we have and clear attributes and telemetry
                            self.__send_data_pack_to_storage(adopted_data, connector_name, connector_id)
                            adopted_data['telemetry'] = []
                            adopted_data['attributes'] = {}
                            adopted_data_size = empty_adopted_data_size
                            ts_to_index = {}

                # It is possible that we get here and have some telemetry or attributes not yet sent,
                # so check for that.
                if len(adopted_data['telemetry']) > 0 or len(adopted_data['attributes']) > 0:
                    self.__send_data_pack_to_storage(adopted_data, connector_name, connector_id)
                    # technically unnecessary to clear here, but leaving for consistency.
                    adopted_data['telemetry'] = []
                    adopted_data['attributes'] = {}
            else:
                self.__send_data_pack_to_storage(data, connector_name, connector_id)

    def __get_device_type_for_device(self, device_name):
        if self.__connected_devices.get(device_name) is not None:
            return self.__connected_devices[device_name]['device_type']
        elif self.__saved_devices.get(device_name) is not None:
            return self.__saved_devices[device_name]['device_type']
        elif self.__renamed_devices.get(device_name) is not None:
            return self.__get_device_type_for_device(self.__renamed_devices[device_name])
        else:
            return "default"

    @staticmethod
    def __convert_telemetry_to_ts(data):
        telemetry = {}
        telemetry_with_ts = []
        for item in data["telemetry"]:
            if item.get("ts") is None:
                telemetry.update(item)
            else:
                if isinstance(item['ts'], int):
                    telemetry_with_ts.append({"ts": item["ts"], "values": item["values"]})
                else:
                    log.warning('Data has invalid TS (timestamp) format! Using generated TS instead.')
                    telemetry_with_ts.append({"ts": int(time() * 1000), "values": item["values"]})

        if telemetry_with_ts:
            data["telemetry"] = telemetry_with_ts
        elif len(data['telemetry']) > 0:
            data["telemetry"] = {"ts": int(time() * 1000), "values": telemetry}
        return data

    @CollectStorageEventsStatistics('storageMsgPushed')
    def __send_data_pack_to_storage(self, data, connector_name, connector_id=None):
        if isinstance(data, ConvertedData):
            if self.__latency_debug_mode:
                data.add_to_metadata({"putToStorageTs": int(time() * 1000)})
            json_data = dumps(data.to_dict(self.__latency_debug_mode), separators=(',', ':'), skipkeys=True)
        else:
            json_data = dumps(data, separators=(',', ':'), skipkeys=True)
        save_result = self._event_storage.put(json_data)
        tries = 4
        current_try = 0
        while not save_result and current_try < tries:
            sleep(0.1)
            save_result = self._event_storage.put(json_data)
            current_try += 1
        if not save_result:
            log.error('%rData from the device "%s" cannot be saved, connector name is %s.',
                      "[" + connector_id + "] " if connector_id is not None else "",
                      data.device_name if isinstance(data, ConvertedData) else data["deviceName"], connector_name)

    # def check_size(self, devices_data_in_event_pack, current_data_pack_size, item_size):
    #
    #     if current_data_pack_size + item_size >= self.get_max_payload_size_bytes() - max(100, self.get_max_payload_size_bytes()/10): # noqa
    #         current_data_pack_size = TBUtility.get_data_size(devices_data_in_event_pack)
    #     else:
    #         current_data_pack_size += item_size
    #
    #     if current_data_pack_size >= self.get_max_payload_size_bytes():
    #         self.__send_data(devices_data_in_event_pack)
    #         for device in devices_data_in_event_pack:
    #             devices_data_in_event_pack[device]["telemetry"] = []
    #             devices_data_in_event_pack[device]["attributes"] = {}
    #         current_data_pack_size = 0
    #     return current_data_pack_size

    def __read_data_from_storage(self):
        devices_data_in_event_pack = {}
        global log
        log.debug("Send data Thread has been started successfully.")
        log.debug("Maximal size of the client message queue is: %r",
                  self.tb_client.client._client._max_queued_messages) # noqa pylint: disable=protected-access
        current_event_pack_data_size = 0
        logger_get_time = 0

        while not self.stopped:
            try:
                if monotonic() - logger_get_time > 60:
                    log = logging.getLogger('service')
                    logger_get_time = monotonic()
                if self.tb_client.is_connected():
                    events = []

                    if self.__remote_configurator is None or not self.__remote_configurator.in_process:
                        events = self._event_storage.get_event_pack()

                    if events:
                        events_len = len(events)
                        StatisticsService.add_count('storageMsgPulled', count=events_len)

                        # telemetry_dp_count and attribute_dp_count using only for statistics
                        telemetry_dp_count = 0
                        attribute_dp_count = 0

                        if self.__latency_debug_mode and events_len > 100:
                            log.debug("Retrieved %r events from the storage.", events_len)
                        start_pack_processing = time()
                        for event in events:
                            try:
                                current_event = loads(event)
                            except Exception as e:
                                log.error("Error while processing event from the storage, it will be skipped.",
                                          exc_info=e)
                                continue

                            if not devices_data_in_event_pack.get(current_event["deviceName"]): # noqa
                                devices_data_in_event_pack[current_event["deviceName"]] = {"telemetry": [],
                                                                                           "attributes": {}}
                            # start_processing_telemetry_in_event = time()
                            has_metadata = False
                            if current_event.get('metadata'):
                                has_metadata = True
                            if current_event.get("telemetry"):
                                if isinstance(current_event["telemetry"], list):
                                    for item in current_event["telemetry"]:
                                        if has_metadata and item.get('ts'):
                                            item.update({'metadata': current_event.get('metadata')})
                                        # current_event_pack_data_size = self.check_size(devices_data_in_event_pack,
                                        #                                                current_event_pack_data_size,
                                        #                                                TBUtility.get_data_size(item))
                                        devices_data_in_event_pack[current_event["deviceName"]]["telemetry"].append(item) # noqa
                                        telemetry_dp_count += len(item.get('values', []))
                                else:
                                    if has_metadata and current_event["telemetry"].get('ts'):
                                        current_event["telemetry"].update({'metadata': current_event.get('metadata')})
                                    # current_event_pack_data_size = self.check_size(devices_data_in_event_pack,
                                    #                                                current_event_pack_data_size,
                                    #                                                TBUtility.get_data_size(current_event["telemetry"])) # noqa
                                    devices_data_in_event_pack[current_event["deviceName"]]["telemetry"].append(current_event["telemetry"]) # noqa
                                    telemetry_dp_count += len(current_event["telemetry"].get('values', []))
                            # log.debug("Processing telemetry in event took %r seconds.", time() - start_processing_telemetry_in_event) # noqa
                            # start_processing_attributes_in_event = time()
                            if current_event.get("attributes"):
                                if isinstance(current_event["attributes"], list):
                                    for item in current_event["attributes"]:
                                        # current_event_pack_data_size = self.check_size(devices_data_in_event_pack,
                                        #                                                current_event_pack_data_size,
                                        #                                                TBUtility.get_data_size(item))
                                        devices_data_in_event_pack[current_event["deviceName"]]["attributes"].update(item.items()) # noqa
                                        attribute_dp_count += 1
                                else:
                                    # current_event_pack_data_size = self.check_size(devices_data_in_event_pack,
                                    #                                                current_event_pack_data_size,
                                    #                                                TBUtility.get_data_size(current_event["attributes"])) # noqa
                                    devices_data_in_event_pack[current_event["deviceName"]]["attributes"].update(current_event["attributes"].items()) # noqa
                                    attribute_dp_count += 1

                            # log.debug("Processing attributes in event took %r seconds.", time() - start_processing_attributes_in_event) # noqa
                        log.debug("Telemetry dp count: %r and attributes dp count: %r. Counting took: %r milliseconds.",  # noqa
                                  telemetry_dp_count, attribute_dp_count, int((time() - start_pack_processing)*1000))  # noqa
                        if devices_data_in_event_pack:
                            if not self.tb_client.is_connected():
                                continue
                            while self.__rpc_reply_sent:
                                self.stop_event.wait(0.01)
                            if self.__latency_debug_mode and events_len > 100:
                                pack_processing_time = int((time() - start_pack_processing) * 1000)
                                average_event_processing_time = (pack_processing_time / events_len)
                                if average_event_processing_time < 1.0:
                                    average_event_processing_time_str = f"{average_event_processing_time * 1000:.2f} microseconds." # noqa
                                else:
                                    average_event_processing_time_str = f"{average_event_processing_time:.2f} milliseconds." # noqa
                                log.debug("Sending data to ThingsBoard, pack size %i processing took %i ,milliseconds. Average event processing time is %s",  # noqa
                                          events_len,
                                          pack_processing_time,
                                          average_event_processing_time_str) # noqa

                            self.__send_data(devices_data_in_event_pack) # noqa
                            current_event_pack_data_size = 0

                        if self.tb_client.is_connected() and (
                                self.__remote_configurator is None or not self.__remote_configurator.in_process):

                            success = self.__handle_published_events()

                            if success and self.tb_client.is_connected():
                                self._event_storage.event_pack_processing_done()
                                del devices_data_in_event_pack
                                devices_data_in_event_pack = {}
                                StatisticsService.add_count('platformTsProduced', count=telemetry_dp_count)
                                StatisticsService.add_count('platformAttrProduced', count=attribute_dp_count)
                                StatisticsService.add_count('platformMsgPushed', count=len(events))
                        else:
                            continue
                    else:
                        self.stop_event.wait(self.__min_pack_send_delay_ms)
                else:
                    self.stop_event.wait(1)
            except Exception as e:
                log.error("Error while sending data to ThingsBoard, it will be resent.", exc_info=e)
                self.stop_event.wait(1)
        log.info("Send data Thread has been stopped successfully.")

    def __handle_published_events(self):
        events = []

        while not self._published_events.empty() and not self.stopped:
            try:
                events.append(self._published_events.get_nowait())
            except Empty:
                break

        if not events:
            return False

        futures = []
        try:
            if self.tb_client.is_connected() and (self.__remote_configurator is None or
                                                  not self.__remote_configurator.in_process):
                qos = self.tb_client.client.quality_of_service
                if qos == 1:
                    futures = list(self.__messages_confirmation_executor.map(self.__process_published_event, events))

            event_num = 0
            for success in futures:
                event_num += 1
                if event_num % 100 == 0:
                    log.debug("Confirming %i event sent to ThingsBoard", event_num)
                if not success:
                    return False

            return True
        except Exception:  # noqa
            log.debug("Error while sending data to ThingsBoard, it will be resent.")
            return False

    @staticmethod
    def __process_published_event(event):
        try:
            return event.get() == event.TB_ERR_SUCCESS
        except RuntimeError as e:
            log.error("Error while sending data to ThingsBoard, it will be resent.", exc_info=e)
            return False
        except Exception as e:
            log.error("Error while sending data to ThingsBoard, it will be resent.", exc_info=e)
            return False

    @CollectAllSentTBBytesStatistics(start_stat_type='allBytesSentToTB')
    def __send_data(self, devices_data_in_event_pack):
        try:
            for device in devices_data_in_event_pack:
                final_device_name = device if self.__renamed_devices.get(device) is None else self.__renamed_devices[
                    device]

                if devices_data_in_event_pack[device].get("attributes"):
                    if device == self.name or device == "currentThingsBoardGateway":
                        self._published_events.put(
                            self.send_attributes(devices_data_in_event_pack[device]["attributes"]))
                    else:
                        self._published_events.put(self.gw_send_attributes(final_device_name,
                                                                           devices_data_in_event_pack[
                                                                               device]["attributes"]))
                if devices_data_in_event_pack[device].get("telemetry"):
                    if device == self.name or device == "currentThingsBoardGateway":
                        self._published_events.put(
                            self.send_telemetry(devices_data_in_event_pack[device]["telemetry"]))
                    else:
                        self._published_events.put(self.gw_send_telemetry(final_device_name,
                                                                          devices_data_in_event_pack[
                                                                              device]["telemetry"]))
                devices_data_in_event_pack[device] = {"telemetry": [], "attributes": {}}
        except Exception as e:
            log.error("Error while sending data to ThingsBoard, it will be resent.", exc_info=e)

    @CountMessage('msgsReceivedFromPlatform')
    def _rpc_request_handler(self, request_id, content):
        try:
            if not isinstance(request_id, int) and 'data' in content:
                request_id = content['data'].get('id')
            device = content.get("device")
            if device is not None:
                self.__rpc_to_devices_queue.put((request_id, content, monotonic()))
            else:
                try:
                    method_split = content["method"].split('_')
                    module = None
                    if len(method_split) > 0:
                        module = method_split[0]
                    if module is not None:
                        result = None
                        if self.connectors_configs.get(module):
                            log.debug("Connector \"%s\" for RPC request \"%s\" found", module, content["method"])
                            for connector_name in self.available_connectors_by_name:
                                if self.available_connectors_by_name[connector_name]._connector_type == module: # noqa pylint: disable=protected-access
                                    log.debug("Sending command RPC %s to connector %s", content["method"],
                                              connector_name)
                                    content['id'] = request_id
                                    result = self.available_connectors_by_name[connector_name].server_side_rpc_handler(content) # noqa E501
                        elif module == 'gateway' or (self.__remote_shell and module in self.__remote_shell.shell_commands): # noqa
                            result = self.__rpc_gateway_processing(request_id, content)
                        else:
                            log.error("Connector \"%s\" not found", module)
                            result = {"error": "%s - connector not found in available connectors." % module,
                                      "code": 404}
                        if result is None:
                            self.send_rpc_reply(None, request_id, success_sent=False)
                        elif isinstance(result, dict) and "qos" in result:
                            self.send_rpc_reply(None, request_id,
                                                dumps({k: v for k, v in result.items() if k != "qos"}),
                                                quality_of_service=result["qos"])
                        else:
                            self.send_rpc_reply(None, request_id, dumps(result))
                except Exception as e:
                    self.send_rpc_reply(None, request_id, "{\"error\":\"%s\", \"code\": 500}" % str(e))
                    log.error("Error while processing RPC request to service", exc_info=e)
        except Exception as e:
            log.error("Error while processing RPC request", exc_info=e)

    def __rpc_to_devices_processing(self):
        while not self.stopped:
            try:
                request_id, content, received_time = self.__rpc_to_devices_queue.get_nowait()
                timeout = content.get("params", {}).get("timeout", self.DEFAULT_TIMEOUT)
                if monotonic() - received_time > timeout:
                    log.error("RPC request %s timeout", request_id)
                    self.send_rpc_reply(content["device"], request_id, "{\"error\":\"Request timeout\", \"code\": 408}")
                    continue
                device = content.get("device")
                original_name = TBUtility.get_dict_key_by_value(self.__renamed_devices, device)
                if original_name is not None:
                    content['device'] = original_name
                    device = original_name
                if device in self.get_devices():
                    connector = self.get_devices()[content['device']].get(CONNECTOR_PARAMETER)
                    if connector is not None:
                        content['id'] = request_id
                        result = connector.server_side_rpc_handler(content)
                        if result is not None and isinstance(result, dict) and 'error' in result:
                            self.send_rpc_reply(device, request_id, dumps(result), success_sent=False)
                    else:
                        log.error("Received RPC request but connector for the device %s not found. Request data: \n %s",
                                  content["device"],
                                  dumps(content))
                else:
                    self.__rpc_to_devices_queue.put((request_id, content, received_time))
            except (TimeoutError, Empty):
                self.stop_event.wait(.1)

    def __rpc_gateway_processing(self, request_id, content):
        log.info("Received RPC request to the gateway, id: %s, method: %s", str(request_id), content["method"])
        arguments = content.get('params', {})
        method_to_call = content["method"].replace("gateway_", "")

        if self.__remote_shell is not None:
            method_function = self.__remote_shell.shell_commands.get(method_to_call,
                                                                     self.__gateway_rpc_methods.get(method_to_call))
        else:
            method_function = self.__gateway_rpc_methods.get(method_to_call)

        if method_function is None and method_to_call in self.__rpc_scheduled_methods_functions:
            seconds_to_restart = arguments * 1000 if arguments and arguments != '{}' else 1000
            seconds_to_restart = max(seconds_to_restart, 1000)
            self.__scheduled_rpc_calls.append([time() * 1000 + seconds_to_restart,
                                               self.__rpc_scheduled_methods_functions[method_to_call]])
            log.info("Gateway %s scheduled in %i seconds", method_to_call, seconds_to_restart / 1000)
            result = {"success": True}
        elif method_function is None:
            log.error("RPC method %s - Not found", content["method"])
            return {"error": "Method not found", "code": 404}
        elif isinstance(arguments, list):
            result = method_function(*arguments)
        elif arguments == '{}' or arguments is None:
            result = method_function()
        else:
            result = method_function(arguments)

        return result

    @staticmethod
    def __rpc_ping(*args):
        log.debug("Ping RPC request received with arguments %s", args)
        return {"code": 200, "resp": "pong"}

    def __rpc_devices(self, *args):
        log.debug("Devices RPC request received with arguments %s", args)
        data_to_send = {}
        for device in self.__connected_devices:
            if self.__connected_devices[device][CONNECTOR_PARAMETER] is not None:
                data_to_send[device] = self.__connected_devices[device][CONNECTOR_PARAMETER].get_name()
        return {"code": 200, "resp": data_to_send}

    def __rpc_update(self, *args):
        log.debug("Update RPC request received with arguments %s", args)
        try:
            result = {"resp": self.__updater.update(),
                      "code": 200,
                      }
        except Exception as e:
            result = {"error": str(e),
                      "code": 500
                      }
        return result

    def __rpc_version(self, *args):
        log.debug("Version RPC request received with arguments %s", args)
        try:
            result = {"resp": self.__updater.get_version(), "code": 200}
        except Exception as e:
            result = {"error": str(e), "code": 500}
        return result

    def is_rpc_in_progress(self, topic):
        return topic in self.__rpc_requests_in_progress

    def rpc_with_reply_processing(self, topic, content):
        req_id = self.__rpc_requests_in_progress[topic][0]["data"]["id"]
        device = self.__rpc_requests_in_progress[topic][0]["device"]
        log.info("Outgoing RPC. Device: %s, ID: %d", device, req_id)
        self.send_rpc_reply(device, req_id, content)

    @CollectRPCReplyStatistics(start_stat_type='allBytesSentToTB')
    @CountMessage('msgsSentToPlatform')
    def send_rpc_reply(self, device=None, req_id=None, content=None, success_sent=None, wait_for_publish=None,
                       quality_of_service=0, to_connector_rpc=False):
        self.__rpc_processing_queue.put((device, req_id, content, success_sent,
                                         wait_for_publish, quality_of_service, to_connector_rpc))

    def __send_rpc_reply_processing(self):
        while not self.stopped:
            try:
                args = self.__rpc_processing_queue.get(timeout=1)
                self.__send_rpc_reply(*args)
            except (TimeoutError, Empty):
                self.stop_event.wait(0.05)

    def __send_rpc_reply(self, device=None, req_id=None, content=None, success_sent=None, wait_for_publish=None,
                         quality_of_service=0, to_connector_rpc=False):
        try:
            if device in self.__renamed_devices:
                device = self.__renamed_devices[device]
            self.__rpc_reply_sent = True
            rpc_response = {"success": False}
            if success_sent is not None:
                if success_sent:
                    rpc_response["success"] = True
            if isinstance(content, str):
                try:
                    content = loads(content)
                except Exception:
                    pass
            if content is not None and isinstance(content, dict) and \
                    ('success' in content or 'error' in content or 'response' in content or 'result' in content):
                rpc_response = content
                if success_sent is not None:
                    rpc_response["success"] = success_sent

            if 'result' in rpc_response:  # For get/set service RPCs
                rpc_response = rpc_response['result']

            if device is not None and success_sent is not None and not to_connector_rpc:
                self.tb_client.client.gw_send_rpc_reply(device, req_id, dumps(rpc_response),
                                                        quality_of_service=quality_of_service)
            elif device is not None and req_id is not None and content is not None and not to_connector_rpc:
                self.tb_client.client.gw_send_rpc_reply(device, req_id, content, quality_of_service=quality_of_service)
            elif (device is None or to_connector_rpc) and success_sent is not None:
                self.tb_client.client.send_rpc_reply(req_id, dumps(rpc_response), quality_of_service=quality_of_service,
                                                     wait_for_publish=wait_for_publish)
            elif (device is None and content is not None) or to_connector_rpc:
                self.tb_client.client.send_rpc_reply(req_id, content, quality_of_service=quality_of_service,
                                                     wait_for_publish=wait_for_publish)
            self.__rpc_reply_sent = False
        except Exception as e:
            log.error("Error while sending RPC reply", exc_info=e)

    def register_rpc_request_timeout(self, content, timeout, topic, cancel_method):
        # Put request in outgoing RPC queue. It will be eventually dispatched.
        self.__rpc_register_queue.put({"topic": topic, "data": (content, timeout, cancel_method)}, False)

    def cancel_rpc_request(self, rpc_request):
        content = self.__rpc_requests_in_progress[rpc_request][0]
        try:
            self.send_rpc_reply(device=content["device"], req_id=content["data"]["id"], success_sent=False)
        except Exception as e:
            log.error("Error while canceling RPC request", exc_info=e)

    @CountMessage('msgsReceivedFromPlatform')
    def _attribute_update_callback(self, content, *args):
        if not content:
            log.error("Attribute request received with empty content")
            return
        log.debug("Attribute request received with content: \"%s\"", content)
        log.debug(args)
        device_name = content.get('device')
        if device_name is not None and ('value' in content or 'values' in content or 'data' in content):
            if content.get('id') is not None:
                if content.get('value') is not None \
                        and len(args) > 1 and isinstance(args[-1], list) and len(args[-1]) == 1:
                    content = {'data': {args[1][0]: content['value']}, 'device': device_name}
                elif content.get('values') is not None:
                    content = {'data': content['values'], 'device': device_name}
                else:
                    log.error("Unexpected format of attribute response received: \"%s\"", content)
            try:
                target_device_name = TBUtility.get_dict_key_by_value(self.__renamed_devices, device_name)
                if target_device_name is None:
                    target_device_name = device_name
                if self.__sync_devices_shared_attributes_on_connect:
                    if target_device_name in self.__devices_shared_attributes:
                        self.__devices_shared_attributes[target_device_name].update(content['data'])  # noqa
                    else:
                        self.__devices_shared_attributes[target_device_name] = content['data']
                if self.__connected_devices.get(target_device_name) is not None:
                    device_connector = self.__connected_devices[target_device_name][CONNECTOR_PARAMETER]
                    content['device'] = target_device_name
                    device_connector.on_attributes_update(content)
            except Exception as e:
                log.error("Error while processing attributes update", exc_info=e)
        else:
            self._attributes_parse(content)

    def __form_statistics(self):
        summary_messages = {"eventsProduced": 0, "eventsSent": 0}
        for connector in self.available_connectors_by_name:
            connector_camel_case = connector.replace(' ', '')
            telemetry = {
                (connector_camel_case + ' EventsProduced').replace(' ', ''):
                    self.available_connectors_by_name[connector].statistics.get('MessagesReceived', 0), # noqa
                (connector_camel_case + ' EventsSent').replace(' ', ''):
                    self.available_connectors_by_name[connector].statistics.get('MessagesSent', 0) # noqa
            }
            summary_messages['eventsProduced'] += telemetry[
                str(connector_camel_case + ' EventsProduced').replace(' ', '')]
            summary_messages['eventsSent'] += telemetry[
                str(connector_camel_case + ' EventsSent').replace(' ', '')]
            summary_messages.update(telemetry)
        return summary_messages

    def add_device_async(self, data):
        if data['deviceName'] not in self.__saved_devices:
            self.__async_device_actions_queue.put((DeviceActions.CONNECT, data))
            return Status.SUCCESS
        else:
            return Status.FAILURE

    def add_device(self, device_name, content, device_type=None):
        if self.tb_client is None or not self.tb_client.is_connected():
            self.__devices_shared_attributes = {}
            return False

        device_type = device_type if device_type is not None else 'default'

        if device_name in self.__renamed_devices:
            if self.__sync_devices_shared_attributes_on_connect and hasattr(content['connector'],
                                                                            'get_device_shared_attributes_keys'):
                self.__sync_device_shared_attrs_queue.put((self.__renamed_devices[device_name], content['connector']))
            self.__disconnected_devices.pop(device_name, None)
            self.__save_persistent_devices()
            return True

        if (device_name in self.__connected_devices or TBUtility.get_dict_key_by_value(self.__renamed_devices, device_name) is not None):
            if self.__sync_devices_shared_attributes_on_connect and hasattr(content['connector'],'get_device_shared_attributes_keys'):
                self.__sync_device_shared_attrs_queue.put((device_name, content['connector']))

            return True


        self.__connected_devices[device_name] = {**content, DEVICE_TYPE_PARAMETER: device_type}
        self.__saved_devices[device_name] = {**content, DEVICE_TYPE_PARAMETER: device_type}
        self.__save_persistent_devices()
        self.tb_client.client.gw_connect_device(device_name, device_type).get()
        if device_name in self.__saved_devices:
            if content.get(CONNECTOR_PARAMETER) is not None:
                connector_type = content['connector'].get_type()
                connector_name = content['connector'].get_name()
                try:
                    if (self.__added_devices.get(device_name) is None
                        or (self.__added_devices[device_name]['device_details']['connectorType'] != connector_type
                            or self.__added_devices[device_name]['device_details']['connectorName'] != connector_name)):
                        device_details = {
                            'connectorType': connector_type,
                            'connectorName': connector_name
                        }
                        self.__added_devices[device_name] = {"device_details": device_details,
                                                             "last_send_ts": monotonic()}
                        self.gw_send_attributes(device_name, device_details)
                except Exception as e:
                    # global log
                    log.error("Error on sending device details about the device %s", device_name, exc_info=e)
                    return False

        if self.__sync_devices_shared_attributes_on_connect and hasattr(content['connector'],
                                                                        'get_device_shared_attributes_keys'):
            self.__sync_device_shared_attrs_queue.put((device_name, content['connector']))
        return True

    def __sync_device_shared_attrs_loop(self):
        while not self.stopped:
            try:
                device_name, connector = self.__sync_device_shared_attrs_queue.get_nowait()
                self.__process_sync_device_shared_attrs(device_name, connector)
            except Empty:
                self.stop_event.wait(0.1)

    def __process_sync_device_shared_attrs(self, device_name, connector):
        target_device_name = TBUtility.get_dict_key_by_value(self.__renamed_devices, device_name)
        if target_device_name is None:
            target_device_name = device_name
        shared_attributes = connector.get_device_shared_attributes_keys(target_device_name)
        if device_name in self.__devices_shared_attributes:
            device_shared_attrs = self.__devices_shared_attributes.get(device_name)
            shared_attributes_request = {
                'device': device_name,
                'data': device_shared_attrs
            }
            # TODO: request shared attributes on init for all configured devices simultaneously to synchronize shared attributes  # noqa
            connector.on_attributes_update(shared_attributes_request)
        else:
            if shared_attributes:
                if shared_attributes == '*':
                    shared_attributes = []
                self.tb_client.client.gw_request_shared_attributes(device_name,
                                                                   shared_attributes,
                                                                   (self._attribute_update_callback, shared_attributes))

    def update_device(self, device_name, event, content: Connector):
        should_save = False
        if self.__connected_devices.get(device_name) is None:
            return
        if (event == 'connector' and (self.__connected_devices[device_name].get(event) != content
                                      or id(content) != id(self.__connected_devices[device_name][event]))):
            should_save = True
        self.__connected_devices[device_name][event] = content
        if should_save:
            self.__save_persistent_devices()
            info_to_send = {
                DatapointKey("connectorName", ReportStrategyConfig({"type": ReportStrategy.ON_RECEIVED.name})):
                    content.get_name()
            }
            if device_name in self.__connected_devices:  # TODO: check for possible race condition
                self.send_to_storage(connector_name=content.get_name(),
                                     connector_id=content.get_id(),
                                     data={"deviceName": device_name,
                                           "deviceType": self.__connected_devices[device_name][DEVICE_TYPE_PARAMETER],
                                           "attributes": [info_to_send]})

    def del_device_async(self, data):
        if data['deviceName'] in self.__saved_devices:
            self.__async_device_actions_queue.put((DeviceActions.DISCONNECT, data))
            return Status.SUCCESS
        else:
            return Status.FAILURE

    def del_device(self, device_name, remove_device=True):
        device = self.__connected_devices.pop(device_name, None)
        if device is None:
            device = self.__disconnected_devices.pop(device_name, None)
        if device_name is not None:
            try:
                self.tb_client.client.gw_disconnect_device(device_name)
            except Exception as e:
                log.error("Error on disconnecting device %s", device_name, exc_info=e)
            if device_name in self.__renamed_devices:
                self.__disconnected_devices[device_name] = device
            self.__saved_devices.pop(device_name, None)
            self.__added_devices.pop(device_name, None)
            self.__save_persistent_devices()
        if remove_device:
            if device_name in self.__devices_shared_attributes:
                self.__devices_shared_attributes.pop(device_name, None)

    def get_report_strategy_service(self):
        return self._report_strategy_service

<<<<<<< HEAD
    def get_devices(self, connector_id: str = None) -> dict[str, dict]:
        if connector_id is None:
            result = self.__connected_devices
        else:
            result = {
                name: info[DEVICE_TYPE_PARAMETER]
                for name, info in self.__connected_devices.items()
                if info.get(CONNECTOR_PARAMETER) is not None
                   and info[CONNECTOR_PARAMETER].get_id() == connector_id
            }

        return result
=======
    def get_converted_data_queue(self):
        return self.__converted_data_queue

    def get_devices(self, connector_id: str = None):
        return self.__connected_devices if connector_id is None else {
            device_name: self.__connected_devices[device_name][DEVICE_TYPE_PARAMETER] for device_name in
            self.__connected_devices.keys() if
            self.__connected_devices[device_name].get(CONNECTOR_PARAMETER) is not None and
            self.__connected_devices[device_name][CONNECTOR_PARAMETER].get_id() == connector_id}
>>>>>>> 99da6060

    def __process_async_device_actions(self):
        while not self.stopped:
            if not self.__async_device_actions_queue.empty():
                action, data = self.__async_device_actions_queue.get()
                if action == DeviceActions.CONNECT:
                    self.add_device(data['deviceName'],
                                    {CONNECTOR_PARAMETER: self.available_connectors_by_name[data['name']]},
                                    data.get('deviceType'))
                elif action == DeviceActions.DISCONNECT:
                    self.del_device(data['deviceName'])
            else:
                self.stop_event.wait(0.2)

    def __load_persistent_connector_keys(self):
        persistent_keys = {}
        if PERSISTENT_GRPC_CONNECTORS_KEY_FILENAME in listdir(self._config_dir) and \
                path.getsize(self._config_dir + PERSISTENT_GRPC_CONNECTORS_KEY_FILENAME) > 0:
            try:
                persistent_keys = load_file(self._config_dir + PERSISTENT_GRPC_CONNECTORS_KEY_FILENAME)
            except Exception as e:
                log.error("Error while loading persistent keys from file with error: %s", e, exc_info=e)
            log.debug("Loaded keys: %s", persistent_keys)
        else:
            log.debug("Persistent keys file not found")
        return persistent_keys

    def __save_persistent_keys(self, persistent_keys):
        try:
            with open(self._config_dir + PERSISTENT_GRPC_CONNECTORS_KEY_FILENAME, 'w') as persistent_keys_file:
                persistent_keys_file.write(dumps(persistent_keys, indent=2, sort_keys=True))
        except Exception as e:
            log.error("Error while saving persistent keys to file with error: %s", e, exc_info=e)

    def __load_persistent_devices(self):
        loaded_connected_devices = None
        if CONNECTED_DEVICES_FILENAME in listdir(self._config_dir) and \
                path.getsize(self._config_dir + CONNECTED_DEVICES_FILENAME) > 0:
            try:
                loaded_connected_devices = load_file(self._config_dir + CONNECTED_DEVICES_FILENAME)
            except Exception as e:
                log.error("Error while loading connected devices from file with error: %s", e)
        else:
            open(self._config_dir + CONNECTED_DEVICES_FILENAME, 'w').close()

        if loaded_connected_devices is not None:
            log.debug("Loaded devices:\n %s", loaded_connected_devices)
            for device_name in loaded_connected_devices:
                try:
                    loaded_connected_device = loaded_connected_devices[device_name]
                    if isinstance(loaded_connected_device, str):
                        open(self._config_dir + CONNECTED_DEVICES_FILENAME, 'w').close()
                        log.debug("Old connected_devices file, new file will be created")
                        return
                    device_data_to_save = {}
                    if isinstance(loaded_connected_device, list) \
                            and self.available_connectors_by_name.get(loaded_connected_device[0]):
                        device_data_to_save = {
                            CONNECTOR_PARAMETER: self.available_connectors_by_name[loaded_connected_device[0]], # noqa
                            DEVICE_TYPE_PARAMETER: loaded_connected_device[1]}
                        if len(loaded_connected_device) > 2 and device_name not in self.__renamed_devices:
                            new_device_name = loaded_connected_device[2]
                            self.__renamed_devices[device_name] = new_device_name
                    elif isinstance(loaded_connected_device, dict):
                        device_connector_id = loaded_connected_device[CONNECTOR_ID_PARAMETER]
                        connector = self.available_connectors_by_id.get(device_connector_id)
                        if connector is None:
                            log.warning("Connector with id %s not found, trying to use connector by name!",
                                        device_connector_id)
                            connector = self.available_connectors_by_name.get(
                                loaded_connected_device[CONNECTOR_NAME_PARAMETER])
                        if loaded_connected_device.get(RENAMING_PARAMETER) is not None:
                            new_device_name = loaded_connected_device[RENAMING_PARAMETER]
                            self.__renamed_devices[device_name] = new_device_name

                            self.__disconnected_devices[device_name] = loaded_connected_device
                        if connector is None:
                            log.debug("Connector with name %s not found! probably it is disabled, device %s will be "
                                        "removed from the saved devices",
                                      loaded_connected_device[CONNECTOR_NAME_PARAMETER], device_name)
                            continue
                        device_data_to_save = {
                            CONNECTOR_PARAMETER: connector,
                            DEVICE_TYPE_PARAMETER: loaded_connected_device[DEVICE_TYPE_PARAMETER]
                        }
                    self.__connected_devices[device_name] = device_data_to_save
                    for device in list(self.__connected_devices.keys()):
                        if device in self.__connected_devices:
                            self.add_device(device, self.__connected_devices[device], self.__connected_devices[device][
                                DEVICE_TYPE_PARAMETER])
                    self.__saved_devices[device_name] = device_data_to_save

                except Exception as e:
                    log.error("Error while loading connected devices from file with error: %s", e, exc_info=e)
                    continue
        else:
            log.debug("No device found in connected device file.")
            self.__connected_devices = {} if self.__connected_devices is None else self.__connected_devices

    def __process_connected_devices(self, data_to_save: dict) -> dict:
        for device, info in self.__connected_devices.items():
            connector = info.get(CONNECTOR_PARAMETER)
            if connector is None:
                continue
            data_to_save[device] = {
                CONNECTOR_NAME_PARAMETER: connector.get_name(),
                DEVICE_TYPE_PARAMETER: info[DEVICE_TYPE_PARAMETER],
                CONNECTOR_ID_PARAMETER: connector.get_id(),
                RENAMING_PARAMETER: self.__renamed_devices.get(device),
                DISCONNECTED_PARAMETER: False
            }
        return data_to_save

    def __process_disconnected_devices(self, data_to_save: dict) -> dict:
        for device, info in self.__disconnected_devices.items():
            connector = info.get(CONNECTOR_PARAMETER)
            if connector is not None:
                name = connector.get_name()
                cid = connector.get_id()
            else:
                name = info[CONNECTOR_NAME_PARAMETER]
                cid = info[CONNECTOR_ID_PARAMETER]

            data_to_save[device] = {
                CONNECTOR_NAME_PARAMETER: name,
                DEVICE_TYPE_PARAMETER: info[DEVICE_TYPE_PARAMETER],
                CONNECTOR_ID_PARAMETER: cid,
                RENAMING_PARAMETER: self.__renamed_devices.get(device),
                DISCONNECTED_PARAMETER: True
            }
        return data_to_save

    def __save_persistent_devices(self):
        with self.__lock:
            data_to_save = {}
            data_to_save = self.__process_connected_devices(data_to_save)
            data_to_save = self.__process_disconnected_devices(data_to_save)

            with open(self._config_dir + CONNECTED_DEVICES_FILENAME, 'w') as config_file:
                try:
                    config_file.write(dumps(data_to_save, indent=2, sort_keys=True))
                except Exception as e:
                    log.error("Error while saving connected devices to file with error: %s", e, exc_info=e)

            log.debug("Saved connected devices.")

    def __check_devices_idle_time(self):
        check_devices_idle_every_sec = self.__devices_idle_checker.get('inactivityCheckPeriodSeconds', 1)
        disconnect_device_after_idle = self.__devices_idle_checker.get('inactivityTimeoutSeconds', 50)

        while not self.stopped:
            for_deleting = []
            for (device_name, device) in self.__connected_devices.items():
                ts = time()

                if not device.get('last_receiving_data'):
                    device['last_receiving_data'] = ts

                last_receiving_data = device['last_receiving_data']

                if ts - last_receiving_data >= disconnect_device_after_idle:
                    for_deleting.append(device_name)

            for device_name in for_deleting:
                self.del_device(device_name)

                log.debug('Delete device %s for the reason of idle time > %s.',
                          device_name,
                          disconnect_device_after_idle)

            self.stop_event.wait(check_devices_idle_every_sec)

    @CountMessage('msgsSentToPlatform')
    def send_telemetry(self, telemetry, quality_of_service=None, wait_for_publish=True):
        return self.tb_client.client.send_telemetry(telemetry, quality_of_service=quality_of_service,
                                                    wait_for_publish=wait_for_publish)

    @CountMessage('msgsSentToPlatform')
    def gw_send_telemetry(self, device, telemetry, quality_of_service=1):
        return self.tb_client.client.gw_send_telemetry(device, telemetry, quality_of_service=quality_of_service)

    @CountMessage('msgsSentToPlatform')
    def send_attributes(self, attributes, quality_of_service=None, wait_for_publish=True):
        return self.tb_client.client.send_attributes(attributes, quality_of_service=quality_of_service,
                                                     wait_for_publish=wait_for_publish)

    @CountMessage('msgsSentToPlatform')
    def gw_send_attributes(self, device, attributes, quality_of_service=1):
        return self.tb_client.client.gw_send_attributes(device, attributes, quality_of_service=quality_of_service)

    # GETTERS --------------------
    def ping(self):
        return self.name

    def get_max_payload_size_bytes(self):
        if hasattr(self.tb_client.client, 'max_payload_size'):
            return self.tb_client.get_max_payload_size()
        if hasattr(self, '_TBGatewayService__max_payload_size_in_bytes'):
            return int(self.__max_payload_size_in_bytes * 0.9)

        return 8196

    # ----------------------------
    # Storage --------------------
    def get_storage_name(self):
        return self._event_storage.__class__.__name__

    def get_storage_events_count(self):
        return self._event_storage.len()

    # Connectors -----------------
    def get_available_connectors(self):
        return {num + 1: name for (num, name) in enumerate(self.available_connectors_by_name)}

    def get_connector_status(self, name):
        try:
            connector = self.available_connectors_by_name[name]
            return {'connected': connector.is_connected()}
        except KeyError:
            return f'Connector {name} not found!'

    def get_connector_config(self, name):
        try:
            connector = self.available_connectors_by_name[name]
            return connector.get_config()
        except KeyError:
            return f'Connector {name} not found!'

    # Gateway ----------------------
    def get_status(self):
        return {'connected': self.tb_client.is_connected()}

    def update_loggers(self):
        self.__update_base_loggers()
        TbLogger.update_file_handlers()

        global log
        log = logging.getLogger('service')
        self._event_storage.update_logger()
        self.tb_client.update_logger()

    def __update_base_loggers(self):
        for logger_name in TBRemoteLoggerHandler.LOGGER_NAME_TO_ATTRIBUTE_NAME:
            logger = logging.getLogger(logger_name)

            if self.remote_handler not in logger.handlers:
                if logger.name == 'tb_connection' and logger.level <= 10:
                    continue

                logger.addHandler(self.remote_handler)

    def is_latency_metrics_enabled(self):
        return self.__latency_debug_mode

    # custom rpc method ---------------
    def load_custom_rpc_methods(self, folder_path):
        """
        Dynamically load custom RPC methods from the specified folder.
        """
        if not os.path.exists(folder_path):
            return

        for filename in os.listdir(folder_path):
            if filename.endswith(".py"):
                module_name = filename[:-3]
                module_path = os.path.join(folder_path, filename)
                self.import_custom_rpc_methods(module_name, module_path)

    def import_custom_rpc_methods(self, module_name, module_path):
        """
        Import custom RPC methods from a given Python file.
        """
        spec = spec_from_file_location(module_name, module_path)
        custom_module = module_from_spec(spec)
        spec.loader.exec_module(custom_module)

        # Iterate through the attributes of the module
        for attr_name in dir(custom_module):
            attr = getattr(custom_module, attr_name)
            # Check if the attribute is a function
            if callable(attr):
                # Add the method to the __gateway_rpc_methods dictionary
                self.__gateway_rpc_methods[attr_name.replace("__rpc_", "")] = attr.__get__(self)


if __name__ == '__main__':
    TBGatewayService(
        path.dirname(path.dirname(path.abspath(__file__))) + '/config/tb_gateway.json'.replace('/', path.sep))<|MERGE_RESOLUTION|>--- conflicted
+++ resolved
@@ -1996,7 +1996,6 @@
     def get_report_strategy_service(self):
         return self._report_strategy_service
 
-<<<<<<< HEAD
     def get_devices(self, connector_id: str = None) -> dict[str, dict]:
         if connector_id is None:
             result = self.__connected_devices
@@ -2009,17 +2008,7 @@
             }
 
         return result
-=======
-    def get_converted_data_queue(self):
-        return self.__converted_data_queue
-
-    def get_devices(self, connector_id: str = None):
-        return self.__connected_devices if connector_id is None else {
-            device_name: self.__connected_devices[device_name][DEVICE_TYPE_PARAMETER] for device_name in
-            self.__connected_devices.keys() if
-            self.__connected_devices[device_name].get(CONNECTOR_PARAMETER) is not None and
-            self.__connected_devices[device_name][CONNECTOR_PARAMETER].get_id() == connector_id}
->>>>>>> 99da6060
+
 
     def __process_async_device_actions(self):
         while not self.stopped:
