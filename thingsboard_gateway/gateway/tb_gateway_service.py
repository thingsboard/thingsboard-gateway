--- conflicted
+++ resolved
@@ -225,13 +225,8 @@
 
         self.__min_pack_send_delay_ms = self.__config['thingsboard'].get('minPackSendDelayMS', 50)
         self.__min_pack_send_delay_ms = self.__min_pack_send_delay_ms / 1000.0
-<<<<<<< HEAD
         self.__min_pack_size_to_send = 10 #self.__config['thingsboard'].get('minPackSizeToSend', 50)
         self.__max_payload_size_in_bytes = 1_000_000 #self.__config["thingsboard"].get("maxPayloadSizeBytes", 400)
-=======
-        self.__min_pack_size_to_send = self.__config['thingsboard'].get('minPackSizeToSend', 500)
-        self.__max_payload_size_in_bytes = self.__config["thingsboard"].get("maxPayloadSizeBytes", 8196)
->>>>>>> 44b8f4b7
 
         self._send_thread = Thread(target=self.__read_data_from_storage, daemon=True,
                                    name="Send data to Thingsboard Thread")
@@ -1197,10 +1192,8 @@
                         if devices_data_in_event_pack:
                             if not self.tb_client.is_connected():
                                 continue
-                            log.debug("Await self.__rpc_reply_sent...")
                             while self.__rpc_reply_sent:
                                 sleep(.01)
-                            log.debug("__send_data...")
                             self.__send_data(devices_data_in_event_pack) # noqa
 
                         if self.tb_client.is_connected() and (
@@ -1262,21 +1255,17 @@
 
                 if devices_data_in_event_pack[device].get("attributes"):
                     if device == self.name or device == "currentThingsBoardGateway":
-                        log.debug("tb_client.client.send_attributes")
                         self._published_events.put(
                             self.tb_client.client.send_attributes(devices_data_in_event_pack[device]["attributes"]))
                     else:
-                        log.debug("tb_client.client.gw_send_attributes")
                         self._published_events.put(self.tb_client.client.gw_send_attributes(final_device_name,
                                                                                             devices_data_in_event_pack[
                                                                                                 device]["attributes"]))
                 if devices_data_in_event_pack[device].get("telemetry"):
                     if device == self.name or device == "currentThingsBoardGateway":
-                        log.debug("tb_client.client.send_telemetry")
                         self._published_events.put(
                             self.tb_client.client.send_telemetry(devices_data_in_event_pack[device]["telemetry"]))
                     else:
-                        log.debug("tb_client.client.gw_send_telemetry")
                         self._published_events.put(self.tb_client.client.gw_send_telemetry(final_device_name,
                                                                                            devices_data_in_event_pack[
                                                                                                device]["telemetry"]))
