/**
 * Copyright © 2017 The Thingsboard Authors
 *
 * Licensed under the Apache License, Version 2.0 (the "License");
 * you may not use this file except in compliance with the License.
 * You may obtain a copy of the License at
 *
 *     http://www.apache.org/licenses/LICENSE-2.0
 *
 * Unless required by applicable law or agreed to in writing, software
 * distributed under the License is distributed on an "AS IS" BASIS,
 * WITHOUT WARRANTIES OR CONDITIONS OF ANY KIND, either express or implied.
 * See the License for the specific language governing permissions and
 * limitations under the License.
 */
package org.thingsboard.gateway.mqtt.simulators;

import io.netty.buffer.Unpooled;
import io.netty.channel.nio.NioEventLoopGroup;
import io.netty.handler.codec.mqtt.MqttQoS;
import lombok.Data;
import lombok.extern.slf4j.Slf4j;
<<<<<<< HEAD
import nl.jk5.mqtt.MqttClient;
import nl.jk5.mqtt.MqttClientConfig;
import nl.jk5.mqtt.MqttHandler;
import org.junit.After;
=======
>>>>>>> df8e81c4
import org.springframework.beans.factory.annotation.Value;
import org.springframework.core.Ordered;
import org.springframework.core.annotation.Order;
import org.springframework.stereotype.Component;
import org.thingsboard.mqtt.MqttClient;
import org.thingsboard.mqtt.MqttClientConfig;
import org.thingsboard.mqtt.MqttHandler;

import javax.annotation.PostConstruct;
import javax.annotation.PreDestroy;
import java.util.concurrent.TimeUnit;

/**
 * Created by Valerii Sosliuk on 5/9/2018.
 */
@Slf4j
@Component
@Order(Ordered.HIGHEST_PRECEDENCE + 1)
@Data
public class MqttTestClient {

    private MqttClient mqttClient;
    private MqttHandler defaultHandler;

    @Value("${test.host:localhost}")
    private String host;
    @Value("${mqtt.broker.external.port:7883}")
    private int port;
    @Value("${mqtt.timeout:10000}")
    private long timeout;

    public MqttTestClient(MqttHandler defaultHandler) {
        this.defaultHandler = defaultHandler;
    }

    @PostConstruct
    public void init() {
<<<<<<< HEAD
        mqttClient = MqttClient.create(new MqttClientConfig(), null);
=======
        MqttClientConfig mqttClientConfig = new MqttClientConfig();
        mqttClient = MqttClient.create(mqttClientConfig, defaultHandler);
>>>>>>> df8e81c4
        mqttClient.setEventLoop(new NioEventLoopGroup());
        try {
            mqttClient.connect(host, port).get(timeout, TimeUnit.MILLISECONDS);
        } catch (Exception e) {
            log.error(e.getMessage(), e);
        }
    }

    public void subscribe(String topic, MqttHandler handler) {
        try {
            mqttClient.on(topic, handler).get(timeout, TimeUnit.MILLISECONDS);
        } catch (Exception e) {
            throw new RuntimeException(e);
        }
    }

    public void publish(String topic, byte[] payload, int qos) {
        mqttClient.publish(topic, Unpooled.wrappedBuffer(payload), MqttQoS.valueOf(qos));
    }

    @PreDestroy
    public void tearDown() {
        mqttClient.disconnect();
    }
}<|MERGE_RESOLUTION|>--- conflicted
+++ resolved
@@ -20,13 +20,6 @@
 import io.netty.handler.codec.mqtt.MqttQoS;
 import lombok.Data;
 import lombok.extern.slf4j.Slf4j;
-<<<<<<< HEAD
-import nl.jk5.mqtt.MqttClient;
-import nl.jk5.mqtt.MqttClientConfig;
-import nl.jk5.mqtt.MqttHandler;
-import org.junit.After;
-=======
->>>>>>> df8e81c4
 import org.springframework.beans.factory.annotation.Value;
 import org.springframework.core.Ordered;
 import org.springframework.core.annotation.Order;
@@ -64,12 +57,8 @@
 
     @PostConstruct
     public void init() {
-<<<<<<< HEAD
-        mqttClient = MqttClient.create(new MqttClientConfig(), null);
-=======
         MqttClientConfig mqttClientConfig = new MqttClientConfig();
         mqttClient = MqttClient.create(mqttClientConfig, defaultHandler);
->>>>>>> df8e81c4
         mqttClient.setEventLoop(new NioEventLoopGroup());
         try {
             mqttClient.connect(host, port).get(timeout, TimeUnit.MILLISECONDS);
